/**
 * @file test_rpc_action.c
 * @author Michal Vasko <mvasko@cesnet.cz>
 * @brief test for sending/receiving RPCs/actions
 *
 * @copyright
 * Copyright 2018 Deutsche Telekom AG.
 * Copyright 2018 - 2019 CESNET, z.s.p.o.
 *
 * Licensed under the Apache License, Version 2.0 (the "License");
 * you may not use this file except in compliance with the License.
 * You may obtain a copy of the License at
 *
 *    http://www.apache.org/licenses/LICENSE-2.0
 *
 * Unless required by applicable law or agreed to in writing, software
 * distributed under the License is distributed on an "AS IS" BASIS,
 * WITHOUT WARRANTIES OR CONDITIONS OF ANY KIND, either express or implied.
 * See the License for the specific language governing permissions and
 * limitations under the License.
 */
#define _GNU_SOURCE

#include <sys/types.h>
#include <unistd.h>
#include <pthread.h>
#include <stdlib.h>
#include <setjmp.h>
#include <string.h>
#include <stdlib.h>
#include <stdarg.h>

#include <cmocka.h>
#include <libyang/libyang.h>

#include "tests/config.h"
#include "sysrepo.h"
#include "utils/values.h"

struct state {
    sr_conn_ctx_t *conn;
    sr_session_ctx_t *sess;
    volatile int cb_called;
    pthread_barrier_t barrier;
};

static int
setup(void **state)
{
    struct state *st;
    uint32_t conn_count;
    const char *ops_ref_feats[] = {"feat1", NULL}, *act_feats[] = {"advanced-testing", NULL};

    st = calloc(1, sizeof *st);
    *state = st;

    sr_connection_count(&conn_count);
    assert_int_equal(conn_count, 0);

    st->cb_called = 0;
    pthread_barrier_init(&st->barrier, NULL, 2);

    if (sr_connect(0, &(st->conn)) != SR_ERR_OK) {
        return 1;
    }

    if (sr_install_module(st->conn, TESTS_DIR "/files/test.yang", TESTS_DIR "/files", NULL) != SR_ERR_OK) {
        return 1;
    }
    if (sr_install_module(st->conn, TESTS_DIR "/files/ietf-interfaces.yang", TESTS_DIR "/files", NULL) != SR_ERR_OK) {
        return 1;
    }
    if (sr_install_module(st->conn, TESTS_DIR "/files/iana-if-type.yang", TESTS_DIR "/files", NULL) != SR_ERR_OK) {
        return 1;
    }
    if (sr_install_module(st->conn, TESTS_DIR "/files/ops-ref.yang", TESTS_DIR "/files", ops_ref_feats) != SR_ERR_OK) {
        return 1;
    }
    if (sr_install_module(st->conn, TESTS_DIR "/files/ops.yang", TESTS_DIR "/files", NULL) != SR_ERR_OK) {
        return 1;
    }
    if (sr_install_module(st->conn, TESTS_DIR "/files/act.yang", TESTS_DIR "/files", act_feats) != SR_ERR_OK) {
        return 1;
    }
    if (sr_install_module(st->conn, TESTS_DIR "/files/act2.yang", TESTS_DIR "/files", NULL) != SR_ERR_OK) {
        return 1;
    }
    if (sr_install_module(st->conn, TESTS_DIR "/files/act3.yang", TESTS_DIR "/files", NULL) != SR_ERR_OK) {
        return 1;
    }
    sr_disconnect(st->conn);

    if (sr_connect(0, &(st->conn)) != SR_ERR_OK) {
        return 1;
    }

    if (sr_session_start(st->conn, SR_DS_RUNNING, &st->sess) != SR_ERR_OK) {
        return 1;
    }

    sr_session_set_nc_id(st->sess, 128);

    return 0;
}

static int
teardown(void **state)
{
    struct state *st = (struct state *)*state;
    int ret = 0;

    ret += sr_remove_module(st->conn, "act3");
    ret += sr_remove_module(st->conn, "act2");
    ret += sr_remove_module(st->conn, "act");
    ret += sr_remove_module(st->conn, "ops");
    ret += sr_remove_module(st->conn, "ops-ref");
    ret += sr_remove_module(st->conn, "iana-if-type");
    ret += sr_remove_module(st->conn, "ietf-interfaces");
    ret += sr_remove_module(st->conn, "test");

    sr_disconnect(st->conn);
    pthread_barrier_destroy(&st->barrier);
    free(st);
    return ret;
}

static int
clear_ops(void **state)
{
    struct state *st = (struct state *)*state;

    sr_delete_item(st->sess, "/ops-ref:l1", 0);
    sr_delete_item(st->sess, "/ops-ref:l2", 0);
    sr_delete_item(st->sess, "/ops:cont", 0);
    sr_apply_changes(st->sess, 0, 1);

    return 0;
}

/* TEST */
static int
rpc_fail_cb(sr_session_ctx_t *session, const char *xpath, const struct lyd_node *input, sr_event_t event,
        uint32_t request_id, struct lyd_node *output, void *private_data)
{
    char *str1;
    const char *str2;
    int ret;

    (void)event;
    (void)request_id;
    (void)output;
    (void)private_data;

    assert_int_equal(sr_session_get_nc_id(session), 128);
    assert_string_equal(xpath, "/ops:rpc1");

    /* check input data tree */
    ret = lyd_print_mem(&str1, input, LYD_XML, LYD_PRINT_WITHSIBLINGS | LYD_PRINT_SHRINK);
    assert_int_equal(ret, 0);

    str2 = "<rpc1 xmlns=\"urn:ops\"/>";

    assert_string_equal(str1, str2);
    free(str1);

    /* error */
    sr_set_error(session, NULL, "RPC FAIL");
    return SR_ERR_SYS;
}

static void
test_fail(void **state)
{
    struct state *st = (struct state *)*state;
    sr_subscription_ctx_t *subscr;
    const sr_error_info_t *err_info = NULL;
    struct lyd_node *input, *output;
    int ret;

    /* subscribe */
    ret = sr_rpc_subscribe_tree(st->sess, "/ops:rpc1", rpc_fail_cb, NULL, 0, 0, &subscr);
    assert_int_equal(ret, SR_ERR_OK);

    /* send RPC */
    assert_int_equal(LY_SUCCESS, lyd_new_path(NULL, sr_get_context(st->conn), "/ops:rpc1", NULL, 0, &input));

    /* expect an error */
    ret = sr_rpc_send_tree(st->sess, input, 0, &output);
    lyd_free_all(input);
    assert_int_equal(ret, SR_ERR_CALLBACK_FAILED);
    ret = sr_get_error(st->sess, &err_info);
    assert_int_equal(ret, SR_ERR_OK);
    assert_int_equal(err_info->err_count, 1);
    assert_string_equal(err_info->err[0].message, "RPC FAIL");
    assert_null(err_info->err[0].xpath);
    assert_null(output);

    /* try to send an action */
    assert_int_equal(LY_SUCCESS, lyd_new_path2(NULL, sr_get_context(st->conn), "/ops:cont/list1[k='1']/cont2/act1", NULL,
            0, 0, NULL, &input));

    ret = sr_rpc_send_tree(st->sess, input, 0, &output);
    lyd_free_all(input);
    assert_int_equal(ret, SR_ERR_VALIDATION_FAILED);

    sr_unsubscribe(subscr);
}

/* TEST */
static int
rpc_rpc_cb(sr_session_ctx_t *session, const char *xpath, const sr_val_t *input, const size_t input_cnt, sr_event_t event,
        uint32_t request_id, sr_val_t **output, size_t *output_cnt, void *private_data)
{
    static int rpc2_called = 0;

    (void)session;
    (void)event;
    (void)request_id;
    (void)private_data;

    if (!strcmp(xpath, "/ops:rpc1")) {
        /* check input data */
        assert_int_equal(input_cnt, 2);
        assert_string_equal(input[0].xpath, "/ops:rpc1/l1");
        assert_string_equal(input[1].xpath, "/ops:rpc1/l2");
        assert_int_equal(input[1].dflt, 1);

        /* create (empty) output data */
    } else if (!strcmp(xpath, "/ops:rpc2")) {
        /* check (empty) input data tree */
        assert_int_equal(input_cnt, 0);

        if (rpc2_called == 0) {
            /* create (invalid) output data */
            *output_cnt = 1;
            *output = calloc(*output_cnt, sizeof **output);

            (*output)[0].xpath = strdup("/ops:rpc2/cont/l3");
            (*output)[0].type = SR_STRING_T;
            (*output)[0].data.string_val = strdup("inval-ref");
        } else if (rpc2_called == 1) {
            /* create output data */
            *output_cnt = 1;
            *output = calloc(*output_cnt, sizeof **output);

            (*output)[0].xpath = strdup("/ops:rpc2/cont/l3");
            (*output)[0].type = SR_STRING_T;
            (*output)[0].data.string_val = strdup("l2-val");
        } else {
            fail();
        }
        ++rpc2_called;
    } else if (!strcmp(xpath, "/ops:rpc3")) {
        /* check input data */
        assert_int_equal(input_cnt, 1);
        assert_string_equal(input[0].xpath, "/ops:rpc3/l4");

        /* create output data */
        *output_cnt = 1;
        *output = calloc(*output_cnt, sizeof **output);

        (*output)[0].xpath = strdup("/ops:rpc3/l5");
        (*output)[0].type = SR_UINT16_T;
        (*output)[0].data.uint16_val = 256;
    } else {
        fail();
    }

    return SR_ERR_OK;
}

static int
module_change_dummy_cb(sr_session_ctx_t *session, const char *module_name, const char *xpath, sr_event_t event,
        uint32_t request_id, void *private_data)
{
    (void)session;
    (void)module_name;
    (void)xpath;
    (void)event;
    (void)request_id;
    (void)private_data;

    return SR_ERR_OK;
}

static void
test_rpc(void **state)
{
    struct state *st = (struct state *)*state;
    sr_subscription_ctx_t *subscr;
    const sr_error_info_t *err_info = NULL;
    sr_val_t input, *output;
    size_t output_count;
    int ret;

    /* subscribe */
    ret = sr_rpc_subscribe(st->sess, "/ops:rpc1", rpc_rpc_cb, NULL, 0, 0, &subscr);
    assert_int_equal(ret, SR_ERR_OK);
    ret = sr_rpc_subscribe(st->sess, "/ops:rpc2", rpc_rpc_cb, NULL, 0, SR_SUBSCR_CTX_REUSE, &subscr);
    assert_int_equal(ret, SR_ERR_OK);
    ret = sr_rpc_subscribe(st->sess, "/ops:rpc3", rpc_rpc_cb, NULL, 0, SR_SUBSCR_CTX_REUSE, &subscr);
    assert_int_equal(ret, SR_ERR_OK);

    /* set some data needed for validation */
    ret = sr_set_item_str(st->sess, "/ops-ref:l1", "l1-val", NULL, 0);
    assert_int_equal(ret, SR_ERR_OK);
    ret = sr_set_item_str(st->sess, "/ops-ref:l2", "l2-val", NULL, 0);
    assert_int_equal(ret, SR_ERR_OK);
    ret = sr_apply_changes(st->sess, 0, 1);
    assert_int_equal(ret, SR_ERR_OK);

    /*
     * create first RPC
     */
    input.xpath = "/ops:rpc1/l1";
    input.type = SR_STRING_T;
    input.data.string_val = "l1-val";
    input.dflt = 0;

    /* try to send first RPC, expect an error */
    ret = sr_rpc_send(st->sess, "/ops:rpc1", &input, 1, 0, &output, &output_count);
    assert_int_equal(ret, SR_ERR_VALIDATION_FAILED);
    ret = sr_get_error(st->sess, &err_info);
    assert_int_equal(ret, SR_ERR_OK);
    assert_int_equal(err_info->err_count, 2);
    assert_string_equal(err_info->err[0].message, "Invalid leafref value \"l1-val\" - no existing target instance \"/or:l1\".");
    assert_string_equal(err_info->err[0].xpath, "Schema location /ops:rpc1/l1, data location /ops:rpc1/l1.");
    assert_string_equal(err_info->err[1].message, "RPC input validation failed.");
    assert_null(err_info->err[1].xpath);
    assert_null(output);
    assert_int_equal(output_count, 0);

    /* subscribe to the data so they are actually present in operational */
    ret = sr_module_change_subscribe(st->sess, "ops-ref", NULL, module_change_dummy_cb, NULL, 0, SR_SUBSCR_CTX_REUSE, &subscr);
    assert_int_equal(ret, SR_ERR_OK);

    /* try to send first RPC again, now should succeed */
    ret = sr_rpc_send(st->sess, "/ops:rpc1", &input, 1, 0, &output, &output_count);
    assert_int_equal(ret, SR_ERR_OK);

    /* check output data tree */
    assert_null(output);
    assert_int_equal(output_count, 0);

    /*
     * create second RPC (no input)
     */

    /* try to send second RPC, expect an error */
    ret = sr_rpc_send(st->sess, "/ops:rpc2", NULL, 0, 0, &output, &output_count);
    assert_int_equal(ret, SR_ERR_VALIDATION_FAILED);
    ret = sr_get_error(st->sess, &err_info);
    assert_int_equal(ret, SR_ERR_OK);
    assert_int_equal(err_info->err_count, 2);
    assert_string_equal(err_info->err[0].message, "Invalid leafref value \"inval-ref\" - no target instance \"/or:l2\" "
            "with the same value.");
    assert_string_equal(err_info->err[0].xpath, "Schema location /ops:rpc2/cont/l3, data location /ops:rpc2/cont/l3.");
    assert_string_equal(err_info->err[1].message, "RPC output validation failed.");
    assert_null(err_info->err[1].xpath);

    /* try to send second RPC again, should succeed now */
    ret = sr_rpc_send(st->sess, "/ops:rpc2", NULL, 0, 0, &output, &output_count);
    assert_int_equal(ret, SR_ERR_OK);

    /* check output data tree */
    assert_non_null(output);
    assert_int_equal(output_count, 2);

    assert_string_equal(output[0].xpath, "/ops:rpc2/cont");
    assert_string_equal(output[1].xpath, "/ops:rpc2/cont/l3");
    assert_string_equal(output[1].data.string_val, "l2-val");

    sr_free_values(output, output_count);

    /*
     * create third RPC
     */
    input.xpath = "/ops:rpc3/l4";
    input.type = SR_STRING_T;
    input.data.string_val = "some-val";
    input.dflt = 0;

    /* send third RPC */
    ret = sr_rpc_send(st->sess, "/ops:rpc3", &input, 1, 0, &output, &output_count);
    assert_int_equal(ret, SR_ERR_OK);

    /* check output data tree */
    assert_non_null(output);
    assert_int_equal(output_count, 1);

    assert_string_equal(output[0].xpath, "/ops:rpc3/l5");
    assert_int_equal(output[0].data.uint16_val, 256);

    sr_free_values(output, output_count);

    /*
     * try to send a non-existing RPC, expect an error
     */
    ret = sr_rpc_send(st->sess, "/ops:invalid", &input, 1, 0, &output, &output_count);
    assert_int_equal(ret, SR_ERR_LY);
    ret = sr_get_error(st->sess, &err_info);
    assert_int_equal(ret, SR_ERR_OK);
    assert_int_equal(err_info->err_count, 1);
    assert_string_equal(err_info->err[0].message, "Not found node \"invalid\" in path.");
    assert_null(output);
    assert_int_equal(output_count, 0);

    sr_unsubscribe(subscr);
}

/* TEST */
static int
rpc_action_cb(sr_session_ctx_t *session, const char *op_path, const struct lyd_node *input, sr_event_t event,
        uint32_t request_id, struct lyd_node *output, void *private_data)
{
    struct lyd_node *node;
    char *str1;
    const char *str2;
    LY_ERR ret;

    (void)session;
    (void)event;
    (void)request_id;
    (void)private_data;

    if (!strcmp(op_path, "/ops:cont/list1/cont2/act1")) {
        /* check input data */
        ret = lyd_print_mem(&str1, input, LYD_XML, LYD_PRINT_WITHSIBLINGS | LYD_PRINT_SHRINK);
        assert_int_equal(ret, LY_SUCCESS);
        str2 = "<act1 xmlns=\"urn:ops\"><l6>val</l6><l7>val</l7></act1>";
        assert_string_equal(str1, str2);
        free(str1);

        /* create output data */
        assert_int_equal(LY_SUCCESS, lyd_new_path(output, NULL, "l9", "l12-val", LYD_NEW_PATH_OUTPUT, &node));
    } else if (!strcmp(op_path, "/ops:cont/list1/act2")) {
        /* check input data */
        ret = lyd_print_mem(&str1, input, LYD_XML, LYD_PRINT_WITHSIBLINGS | LYD_PRINT_SHRINK);
        assert_int_equal(ret, LY_SUCCESS);
        str2 = "<act2 xmlns=\"urn:ops\"><l10>e3</l10></act2>";
        assert_string_equal(str1, str2);
        free(str1);

        /* create output data */
        assert_int_equal(LY_SUCCESS, lyd_new_path(output, NULL, "l11", "-65536", LYD_NEW_PATH_OUTPUT, &node));
    } else {
        fail();
    }

    return SR_ERR_OK;
}

static void
test_action(void **state)
{
    struct state *st = (struct state *)*state;
    sr_subscription_ctx_t *subscr;
    struct lyd_node *input_op, *output_op;
    char *str1;
    const char *str2;
    int ret;

    /* subscribe */
    ret = sr_rpc_subscribe_tree(st->sess, "/ops:cont/list1/cont2/act1", rpc_action_cb, NULL, 0, 0, &subscr);
    assert_int_equal(ret, SR_ERR_OK);
    ret = sr_rpc_subscribe_tree(st->sess, "/ops:cont/list1/act2", rpc_action_cb, NULL, 0, SR_SUBSCR_CTX_REUSE, &subscr);
    assert_int_equal(ret, SR_ERR_OK);

    /* set some data needed for validation and executing the actions */
    ret = sr_set_item_str(st->sess, "/ops:cont/list1[k='key']", NULL, NULL, 0);
    assert_int_equal(ret, SR_ERR_OK);
    ret = sr_set_item_str(st->sess, "/ops:cont/l12", "l12-val", NULL, 0);
    assert_int_equal(ret, SR_ERR_OK);
    ret = sr_apply_changes(st->sess, 0, 1);
    assert_int_equal(ret, SR_ERR_OK);

    /* subscribe to the data so they are actually present in operational */
    ret = sr_module_change_subscribe(st->sess, "ops", NULL, module_change_dummy_cb, NULL, 0, SR_SUBSCR_CTX_REUSE, &subscr);
    assert_int_equal(ret, SR_ERR_OK);

    /*
     * create first action
     */
    assert_int_equal(LY_SUCCESS, lyd_new_path2(NULL, sr_get_context(st->conn), "/ops:cont/list1[k='key']/cont2/act1",
            NULL, 0, 0, NULL, &input_op));
    assert_non_null(input_op);
    assert_int_equal(LY_SUCCESS, lyd_new_path(input_op, NULL, "l6", "val", 0, NULL));
    assert_int_equal(LY_SUCCESS, lyd_new_path(input_op, NULL, "l7", "val", 0, NULL));

    /* send first action */
    ret = sr_rpc_send_tree(st->sess, input_op, 0, &output_op);
    lyd_free_all(input_op);
    assert_int_equal(ret, SR_ERR_OK);

    /* check output data tree */
    assert_non_null(output_op);
    ret = lyd_print_mem(&str1, output_op, LYD_XML, LYD_PRINT_WITHSIBLINGS | LYD_PRINT_SHRINK);
    lyd_free_all(output_op);
    assert_int_equal(ret, 0);
    str2 = "<act1 xmlns=\"urn:ops\"><l9>l12-val</l9></act1>";
    assert_string_equal(str1, str2);
    free(str1);

    /*
     * create second action
     */
    assert_int_equal(LY_SUCCESS, lyd_new_path2(NULL, sr_get_context(st->conn), "/ops:cont/list1[k='key']/act2", NULL, 0,
            0, NULL, &input_op));
    assert_int_equal(LY_SUCCESS, lyd_new_path(input_op, NULL, "l10", "e3", 0, NULL));

    /* send second action */
    ret = sr_rpc_send_tree(st->sess, input_op, 0, &output_op);
    lyd_free_all(input_op);
    assert_int_equal(ret, SR_ERR_OK);

    /* check output data tree */
    assert_non_null(output_op);
    ret = lyd_print_mem(&str1, output_op, LYD_XML, LYD_PRINT_WITHSIBLINGS | LYD_PRINT_SHRINK);
    lyd_free_all(output_op);
    assert_int_equal(ret, 0);
    str2 = "<act2 xmlns=\"urn:ops\"><l11>-65536</l11></act2>";
    assert_string_equal(str1, str2);
    free(str1);

    sr_unsubscribe(subscr);
}

/* TEST */
static int
rpc_action_pred_cb(sr_session_ctx_t *session, const char *op_path, const struct lyd_node *input, sr_event_t event,
        uint32_t request_id, struct lyd_node *output, void *private_data)
{
    char *str1;
    const char *str2;
    LY_ERR ret;

    (void)session;
    (void)event;
    (void)request_id;
    (void)output;
    (void)private_data;

    if (!strcmp(op_path, "/ops:cont/list1[k='one' or k='two']/cont2/act1")) {
        /* check input data */
        ret = lyd_print_mem(&str1, input, LYD_XML, LYD_PRINT_WITHSIBLINGS | LYD_PRINT_SHRINK);
        assert_int_equal(ret, 0);
        str2 = "<act1 xmlns=\"urn:ops\"><l6>val2</l6><l7>val2</l7></act1>";
        assert_string_equal(str1, str2);
        free(str1);
    } else if (!strcmp(op_path, "/ops:cont/list1[k='three' or k='four']/cont2/act1")) {
        /* check input data */
        ret = lyd_print_mem(&str1, input, LYD_XML, LYD_PRINT_WITHSIBLINGS | LYD_PRINT_SHRINK);
        assert_int_equal(ret, 0);
        str2 = "<act1 xmlns=\"urn:ops\"><l6>val3</l6><l7>val3</l7></act1>";
        assert_string_equal(str1, str2);
        free(str1);
    } else {
        fail();
    }

    return SR_ERR_OK;
}

static void
test_action_pred(void **state)
{
    struct state *st = (struct state *)*state;
    sr_subscription_ctx_t *subscr;
    struct lyd_node *input_op, *output_op;
    int ret;

    /* you cannot subscribe to more actions */
    ret = sr_rpc_subscribe_tree(st->sess, "/ops:cont/list1/cont2/act1 or /ops:rpc1", rpc_action_pred_cb, NULL, 0, 0, &subscr);
    assert_int_equal(ret, SR_ERR_LY);

    /* subscribe with some predicates */
    ret = sr_rpc_subscribe_tree(st->sess, "/ops:cont/list1[k='one' or k='two']/cont2/act1", rpc_action_pred_cb, NULL, 0, 0, &subscr);
    assert_int_equal(ret, SR_ERR_OK);
    ret = sr_rpc_subscribe_tree(st->sess, "/ops:cont/list1[k='three' or k='four']/cont2/act1", rpc_action_pred_cb, NULL,
            1, SR_SUBSCR_CTX_REUSE, &subscr);
    assert_int_equal(ret, SR_ERR_OK);

    /* set some data needed for validation and executing the actions */
    ret = sr_set_item_str(st->sess, "/ops:cont/list1[k='zero']", NULL, NULL, 0);
    assert_int_equal(ret, SR_ERR_OK);
    ret = sr_set_item_str(st->sess, "/ops:cont/list1[k='one']", NULL, NULL, 0);
    assert_int_equal(ret, SR_ERR_OK);
    ret = sr_set_item_str(st->sess, "/ops:cont/list1[k='two']", NULL, NULL, 0);
    assert_int_equal(ret, SR_ERR_OK);
    ret = sr_set_item_str(st->sess, "/ops:cont/list1[k='three']", NULL, NULL, 0);
    assert_int_equal(ret, SR_ERR_OK);
    ret = sr_set_item_str(st->sess, "/ops:cont/list1[k='key']", NULL, NULL, 0);
    assert_int_equal(ret, SR_ERR_OK);
    ret = sr_apply_changes(st->sess, 0, 1);
    assert_int_equal(ret, SR_ERR_OK);

    /* subscribe to the data so they are actually present in operational */
    ret = sr_module_change_subscribe(st->sess, "ops", NULL, module_change_dummy_cb, NULL, 0, SR_SUBSCR_CTX_REUSE, &subscr);
    assert_int_equal(ret, SR_ERR_OK);

    /*
     * create first action
     */
    assert_int_equal(LY_SUCCESS, lyd_new_path2(NULL, sr_get_context(st->conn), "/ops:cont/list1[k='zero']/cont2/act1",
            NULL, 0, 0, NULL, &input_op));
    assert_int_equal(LY_SUCCESS, lyd_new_path(input_op, NULL, "l6", "val", 0, NULL));
    assert_int_equal(LY_SUCCESS, lyd_new_path(input_op, NULL, "l7", "val", 0, NULL));

    /* send action, fails */
    ret = sr_rpc_send_tree(st->sess, input_op, 0, &output_op);
    lyd_free_all(input_op);
    assert_int_equal(ret, SR_ERR_UNSUPPORTED);

    /*
     * create second action
     */
    assert_int_equal(LY_SUCCESS, lyd_new_path2(NULL, sr_get_context(st->conn), "/ops:cont/list1[k='one']/cont2/act1",
            NULL, 0, 0, NULL, &input_op));
    assert_int_equal(LY_SUCCESS, lyd_new_path(input_op, NULL, "l6", "val2", 0, NULL));
    assert_int_equal(LY_SUCCESS, lyd_new_path(input_op, NULL, "l7", "val2", 0, NULL));

    /* send action, should be fine */
    ret = sr_rpc_send_tree(st->sess, input_op, 0, &output_op);
    lyd_free_all(input_op);
    lyd_free_all(output_op);

    assert_int_equal(ret, SR_ERR_OK);

    /*
     * create third action
     */
    assert_int_equal(LY_SUCCESS, lyd_new_path2(NULL, sr_get_context(st->conn), "/ops:cont/list1[k='three']/cont2/act1",
            NULL, 0, 0, NULL, &input_op));
    assert_int_equal(LY_SUCCESS, lyd_new_path(input_op, NULL, "l6", "val3", 0, NULL));
    assert_int_equal(LY_SUCCESS, lyd_new_path(input_op, NULL, "l7", "val3", 0, NULL));

    /* send action, should be fine */
    ret = sr_rpc_send_tree(st->sess, input_op, 0, &output_op);
    lyd_free_all(input_op);
    lyd_free_all(output_op);

    assert_int_equal(ret, SR_ERR_OK);

    sr_unsubscribe(subscr);
}

/* TEST */
static int
rpc_multi_cb(sr_session_ctx_t *session, const char *op_path, const struct lyd_node *input, sr_event_t event,
        uint32_t request_id, struct lyd_node *output, void *private_data)
{
    struct state *st = (struct state *)private_data;

    (void)session;
    (void)op_path;
    (void)input;
    (void)event;
    (void)request_id;
    (void)output;

    ++st->cb_called;
    return SR_ERR_OK;
}

static void
test_multi(void **state)
{
    struct state *st = (struct state *)*state;
    sr_subscription_ctx_t *subscr;
    struct lyd_node *input_op, *output_op;
    int ret;

    /* subscribe */
    ret = sr_rpc_subscribe_tree(st->sess, "/ops:cont/list1/cont2/act1", rpc_multi_cb, st, 0, 0, &subscr);
    assert_int_equal(ret, SR_ERR_OK);
    ret = sr_rpc_subscribe_tree(st->sess, "/ops:cont/list1[k='one' or k='two']/cont2/act1", rpc_multi_cb, st,
            1, SR_SUBSCR_CTX_REUSE, &subscr);
    assert_int_equal(ret, SR_ERR_OK);
    ret = sr_rpc_subscribe_tree(st->sess, "/ops:cont/list1[k='two' or k='three' or k='four']/cont2/act1",
            rpc_multi_cb, st, 2, SR_SUBSCR_CTX_REUSE, &subscr);
    assert_int_equal(ret, SR_ERR_OK);

    /* set some data needed for validation and executing the actions */
    ret = sr_set_item_str(st->sess, "/ops:cont/list1[k='zero']", NULL, NULL, 0);
    assert_int_equal(ret, SR_ERR_OK);
    ret = sr_set_item_str(st->sess, "/ops:cont/list1[k='one']", NULL, NULL, 0);
    assert_int_equal(ret, SR_ERR_OK);
    ret = sr_set_item_str(st->sess, "/ops:cont/list1[k='two']", NULL, NULL, 0);
    assert_int_equal(ret, SR_ERR_OK);
    ret = sr_set_item_str(st->sess, "/ops:cont/list1[k='three']", NULL, NULL, 0);
    assert_int_equal(ret, SR_ERR_OK);
    ret = sr_set_item_str(st->sess, "/ops:cont/list1[k='key']", NULL, NULL, 0);
    assert_int_equal(ret, SR_ERR_OK);
    ret = sr_apply_changes(st->sess, 0, 1);
    assert_int_equal(ret, SR_ERR_OK);

    /* subscribe to the data so they are actually present in operational */
    ret = sr_module_change_subscribe(st->sess, "ops", NULL, module_change_dummy_cb, NULL, 0, SR_SUBSCR_CTX_REUSE, &subscr);
    assert_int_equal(ret, SR_ERR_OK);

    /*
     * create first action
     */
    assert_int_equal(LY_SUCCESS, lyd_new_path2(NULL, sr_get_context(st->conn), "/ops:cont/list1[k='zero']/cont2/act1",
            NULL, 0, 0, NULL, &input_op));
    assert_int_equal(LY_SUCCESS, lyd_new_path(input_op, NULL, "l6", "val", 0, NULL));
    assert_int_equal(LY_SUCCESS, lyd_new_path(input_op, NULL, "l7", "val", 0, NULL));

    /* send action */
    st->cb_called = 0;
    ret = sr_rpc_send_tree(st->sess, input_op, 0, &output_op);
    lyd_free_all(input_op);
    lyd_free_all(output_op);

    assert_int_equal(ret, SR_ERR_OK);
    assert_int_equal(st->cb_called, 1);

    /*
     * create second action
     */
    assert_int_equal(LY_SUCCESS, lyd_new_path2(NULL, sr_get_context(st->conn), "/ops:cont/list1[k='one']/cont2/act1",
            NULL, 0, 0, NULL, &input_op));
    assert_int_equal(LY_SUCCESS, lyd_new_path(input_op, NULL, "l6", "val2", 0, NULL));
    assert_int_equal(LY_SUCCESS, lyd_new_path(input_op, NULL, "l7", "val2", 0, NULL));

    /* send action */
    st->cb_called = 0;
    ret = sr_rpc_send_tree(st->sess, input_op, 0, &output_op);
    lyd_free_all(input_op);
    lyd_free_all(output_op);

    assert_int_equal(ret, SR_ERR_OK);
    assert_int_equal(st->cb_called, 2);

    /*
     * create third action
     */
    assert_int_equal(LY_SUCCESS, lyd_new_path2(NULL, sr_get_context(st->conn), "/ops:cont/list1[k='two']/cont2/act1",
            NULL, 0, 0, NULL, &input_op));
    assert_int_equal(LY_SUCCESS, lyd_new_path(input_op, NULL, "l6", "val3", 0, NULL));
    assert_int_equal(LY_SUCCESS, lyd_new_path(input_op, NULL, "l7", "val3", 0, NULL));

    /* send action */
    st->cb_called = 0;
    ret = sr_rpc_send_tree(st->sess, input_op, 0, &output_op);
    lyd_free_all(input_op);
    lyd_free_all(output_op);

    assert_int_equal(ret, SR_ERR_OK);
    assert_int_equal(st->cb_called, 3);

    sr_unsubscribe(subscr);
}

/* TEST */
static int
rpc_multi_fail0_cb(sr_session_ctx_t *session, const char *op_path, const struct lyd_node *input, sr_event_t event,
        uint32_t request_id, struct lyd_node *output, void *private_data)
{
    struct state *st = (struct state *)private_data;
    static int call_no = 1;
    int ret = SR_ERR_OK;

    (void)session;
    (void)op_path;
    (void)input;
    (void)request_id;

    ++st->cb_called;

    /* create output data in all cases, it should always be freed */
    assert_int_equal(LY_SUCCESS, lyd_new_path(output, NULL, "l5", "0", LYD_NEW_PATH_OUTPUT, NULL));

    switch (call_no) {
    case 1:
        assert_int_equal(event, SR_EV_RPC);
        assert_int_equal(st->cb_called, 3);
        /* callback fails */
        ret = SR_ERR_NOMEM;
        ++call_no;
        break;
    case 2:
        assert_int_equal(event, SR_EV_RPC);
        assert_int_equal(st->cb_called, 3);
        ++call_no;
        break;
    default:
        fail();
    }

    return ret;
}

static int
rpc_multi_fail1_cb(sr_session_ctx_t *session, const char *op_path, const struct lyd_node *input, sr_event_t event,
        uint32_t request_id, struct lyd_node *output, void *private_data)
{
    struct state *st = (struct state *)private_data;
    static int call_no = 1;
    int ret = SR_ERR_OK;

    (void)session;
    (void)op_path;
    (void)input;
    (void)request_id;

    ++st->cb_called;

    /* create output data in all cases, it should always be freed */
    assert_int_equal(LY_SUCCESS, lyd_new_path(output, NULL, "l5", "1", LYD_NEW_PATH_OUTPUT, NULL));

    switch (call_no) {
    case 1:
        if (event == SR_EV_RPC) {
            assert_int_equal(st->cb_called, 2);
        } else {
            assert_int_equal(event, SR_EV_ABORT);
            assert_int_equal(st->cb_called, 5);
            ++call_no;
        }
        break;
    case 2:
        assert_int_equal(event, SR_EV_RPC);
        assert_int_equal(st->cb_called, 2);
        /* callback fails */
        ret = SR_ERR_NOT_FOUND;
        ++call_no;
        break;
    case 3:
        assert_int_equal(event, SR_EV_RPC);
        assert_int_equal(st->cb_called, 2);
        ++call_no;
        break;
    default:
        fail();
    }

    return ret;
}

static int
rpc_multi_fail2_cb(sr_session_ctx_t *session, const char *op_path, const struct lyd_node *input, sr_event_t event,
        uint32_t request_id, struct lyd_node *output, void *private_data)
{
    struct state *st = (struct state *)private_data;
    static int call_no = 1;
    int ret = SR_ERR_OK;

    (void)session;
    (void)op_path;
    (void)input;
    (void)request_id;

    ++st->cb_called;

    /* create output data in all cases, it should always be freed */
    assert_int_equal(LY_SUCCESS, lyd_new_path(output, NULL, "l5", "2", LYD_NEW_PATH_OUTPUT, NULL));

    switch (call_no) {
    case 1:
        if (event == SR_EV_RPC) {
            assert_int_equal(st->cb_called, 1);
        } else {
            assert_int_equal(event, SR_EV_ABORT);
            assert_int_equal(st->cb_called, 4);
            ++call_no;
        }
        break;
    case 2:
        if (event == SR_EV_RPC) {
            assert_int_equal(st->cb_called, 1);
        } else {
            assert_int_equal(event, SR_EV_ABORT);
            assert_int_equal(st->cb_called, 3);
            ++call_no;
        }
        break;
    case 3:
        assert_int_equal(event, SR_EV_RPC);
        assert_int_equal(st->cb_called, 1);
        /* callback fails, last callback (but there is no callback for abort, synchronizing would block) */
        ret = SR_ERR_LOCKED;
        ++call_no;
        break;
    case 4:
        assert_int_equal(event, SR_EV_RPC);
        assert_int_equal(st->cb_called, 1);
        ++call_no;
        break;
    default:
        fail();
    }

    return ret;
}

static void
test_multi_fail(void **state)
{
    struct state *st = (struct state *)*state;
    sr_subscription_ctx_t *subscr;
    struct lyd_node *input_op, *output_op;
    int ret;

    /* subscribe */
    ret = sr_rpc_subscribe_tree(st->sess, "/ops:rpc3", rpc_multi_fail0_cb, st, 0, 0, &subscr);
    assert_int_equal(ret, SR_ERR_OK);
    ret = sr_rpc_subscribe_tree(st->sess, "/ops:rpc3", rpc_multi_fail1_cb, st, 1, SR_SUBSCR_CTX_REUSE, &subscr);
    assert_int_equal(ret, SR_ERR_OK);
    ret = sr_rpc_subscribe_tree(st->sess, "/ops:rpc3", rpc_multi_fail2_cb, st, 2, SR_SUBSCR_CTX_REUSE, &subscr);
    assert_int_equal(ret, SR_ERR_OK);

    /*
     * create first RPC
     */
    assert_int_equal(LY_SUCCESS, lyd_new_path2(NULL, sr_get_context(st->conn), "/ops:rpc3", NULL, 0, 0, NULL, &input_op));
    assert_int_equal(LY_SUCCESS, lyd_new_path(input_op, NULL, "l4", "val", 0, NULL));

    /* send RPC */
    st->cb_called = 0;
    ret = sr_rpc_send_tree(st->sess, input_op, 0, &output_op);
    lyd_free_all(input_op);
    lyd_free_all(output_op);

    /* it should fail with 5 total callback calls */
    assert_int_equal(ret, SR_ERR_CALLBACK_FAILED);
    assert_int_equal(st->cb_called, 5);

    /*
     * create second RPC
     */
    assert_int_equal(LY_SUCCESS, lyd_new_path2(NULL, sr_get_context(st->conn), "/ops:rpc3", NULL, 0, 0, NULL, &input_op));
    assert_int_equal(LY_SUCCESS, lyd_new_path(input_op, NULL, "l4", "val", 0, NULL));

    /* send RPC */
    st->cb_called = 0;
    ret = sr_rpc_send_tree(st->sess, input_op, 0, &output_op);
    lyd_free_all(input_op);
    lyd_free_all(output_op);

    /* it should fail with 3 total callback calls */
    assert_int_equal(ret, SR_ERR_CALLBACK_FAILED);
    assert_int_equal(st->cb_called, 3);

    /*
     * create third RPC
     */
    assert_int_equal(LY_SUCCESS, lyd_new_path2(NULL, sr_get_context(st->conn), "/ops:rpc3", NULL, 0, 0, NULL, &input_op));
    assert_int_equal(LY_SUCCESS, lyd_new_path(input_op, NULL, "l4", "val", 0, NULL));

    /* send RPC */
    st->cb_called = 0;
    ret = sr_rpc_send_tree(st->sess, input_op, 0, &output_op);
    lyd_free_all(input_op);
    lyd_free_all(output_op);

    /* it should fail with 1 total callback calls */
    assert_int_equal(ret, SR_ERR_CALLBACK_FAILED);
    assert_int_equal(st->cb_called, 1);

    /*
     * create fourth RPC
     */
    assert_int_equal(LY_SUCCESS, lyd_new_path2(NULL, sr_get_context(st->conn), "/ops:rpc3", NULL, 0, 0, NULL, &input_op));
    assert_int_equal(LY_SUCCESS, lyd_new_path(input_op, NULL, "l4", "val", 0, NULL));

    /* send RPC */
    st->cb_called = 0;
    ret = sr_rpc_send_tree(st->sess, input_op, 0, &output_op);
    lyd_free_all(input_op);

    /* it should not fail */
    assert_int_equal(ret, SR_ERR_OK);
    assert_int_equal(st->cb_called, 3);

    /* check output */
    assert_string_equal(lyd_child(output_op)->schema->name, "l5");
    assert_int_equal(((struct lyd_node_term *)lyd_child(output_op))->value.uint16, 0);
    lyd_free_all(output_op);

    sr_unsubscribe(subscr);
}

/* TEST */
static int
<<<<<<< HEAD
rpc_unlocked_cb(sr_session_ctx_t *session, const char *op_path, const struct lyd_node *input, sr_event_t event,
        uint32_t request_id, struct lyd_node *output, void *private_data)
{
    struct state *st = (struct state *)private_data;
    sr_subscription_ctx_t *tmp;
    int ret;
    static int call_no = 1;

    (void)session;
    (void)op_path;
    (void)input;
    (void)request_id;

    ++st->cb_called;

    /* create some output data */
    assert_int_equal(LY_SUCCESS, lyd_new_path(output, NULL, "l5", "0", LYD_NEW_PATH_OUTPUT, NULL));

    switch (call_no) {
    case 1:
        assert_int_equal(event, SR_EV_RPC);
        ++call_no;
        /* subscribe to something and then unsubscribe */
        ret = sr_rpc_subscribe_tree(st->sess, "/ops:cont/list1/cont2/act1", rpc_unlocked_cb, NULL, 0, 0, &tmp);
        assert_int_equal(ret, SR_ERR_OK);
        sr_unsubscribe(tmp);
        break;
    default:
        fail();
    }

    return SR_ERR_OK;
}

static void
test_unlocked(void **state)
{
    struct state *st = (struct state *)*state;
    sr_subscription_ctx_t *subscr;
    struct lyd_node *input_op, *output_op;
    int ret;

    /* subscribe with unlocked flag */
    ret = sr_rpc_subscribe_tree(st->sess, "/ops:rpc3", rpc_unlocked_cb, st, 0, SR_SUBSCR_UNLOCKED, &subscr);
    assert_int_equal(ret, SR_ERR_OK);

    /*
     * create first RPC
     */
    assert_int_equal(LY_SUCCESS, lyd_new_path2(NULL, sr_get_context(st->conn), "/ops:rpc3", NULL, 0, 0, NULL, &input_op));
    assert_int_equal(LY_SUCCESS, lyd_new_path(input_op, NULL, "l4", "val", 0, NULL));

    /* send RPC */
    st->cb_called = 0;
    ret = sr_rpc_send_tree(st->sess, input_op, 0, &output_op);
    lyd_free_all(input_op);
    lyd_free_all(output_op);

    assert_int_equal(st->cb_called, 1);
    assert_int_equal(ret, SR_ERR_OK);

    sr_unsubscribe(subscr);
}

/* TEST */
static int
=======
>>>>>>> 49f5e31e
action_deps_cb(sr_session_ctx_t *session, const char *op_path, const struct lyd_node *input, sr_event_t event,
        uint32_t request_id, struct lyd_node *output, void *private_data)
{
    struct state *st = (struct state *)private_data;

    (void)session;
    (void)op_path;
    (void)input;
    (void)event;
    (void)request_id;
    (void)output;

    ++st->cb_called;

    return SR_ERR_OK;
}

static void
test_action_deps(void **state)
{
    struct state *st = (struct state *)*state;
    sr_subscription_ctx_t *subscr;
    struct lyd_node *input_op, *output_op;
    int ret;

    /* subscribe */
    ret = sr_rpc_subscribe_tree(st->sess, "/act:advanced/act3:conditional/conditional_action", action_deps_cb, st, 0, 0, &subscr);
    assert_int_equal(ret, SR_ERR_OK);
    ret = sr_rpc_subscribe_tree(st->sess, "/act:advanced/act3:conditional_action2", action_deps_cb, st, 0, SR_SUBSCR_CTX_REUSE, &subscr);
    assert_int_equal(ret, SR_ERR_OK);

    /* create the action */
    assert_int_equal(LY_SUCCESS, lyd_new_path2(NULL, sr_get_context(st->conn), "/act:advanced/act3:conditional/"
            "conditional_action", NULL, 0, 0, NULL, &input_op));

    /* send action, its parent does not exist so it should fail */
    st->cb_called = 0;
    ret = sr_rpc_send_tree(st->sess, input_op, 0, &output_op);
    assert_null(output_op);
    assert_int_equal(st->cb_called, 0);
    assert_int_equal(ret, SR_ERR_VALIDATION_FAILED);

    /* create the necessary data in operational */
    ret = sr_session_switch_ds(st->sess, SR_DS_OPERATIONAL);
    assert_int_equal(ret, SR_ERR_OK);

    ret = sr_set_item_str(st->sess, "/act:advanced/condition", "true", NULL, 0);
    assert_int_equal(ret, SR_ERR_OK);
<<<<<<< HEAD
    ret = sr_set_item_str(st->sess, "/act:advanced/act3:conditional", NULL, NULL, 0);
    assert_int_equal(ret, SR_ERR_OK);
    ret = sr_apply_changes(st->sess, 0, 0);
=======
    ret = sr_apply_changes(st->sess, 0, 1);
>>>>>>> 49f5e31e
    assert_int_equal(ret, SR_ERR_OK);

    ret = sr_session_switch_ds(st->sess, SR_DS_RUNNING);
    assert_int_equal(ret, SR_ERR_OK);

    /* send the action again, should succeed now */
    st->cb_called = 0;
    ret = sr_rpc_send_tree(st->sess, input_op, 0, &output_op);
    assert_int_equal(ret, SR_ERR_OK);
    lyd_free_all(output_op);
    assert_int_equal(st->cb_called, 1);
    lyd_free_all(input_op);

    /* create another action */
    assert_int_equal(LY_SUCCESS, lyd_new_path2(NULL, sr_get_context(st->conn), "/act:advanced/act3:conditional_action2",
            NULL, 0, 0, NULL, &input_op));

    /* send the action, should succeed */
    st->cb_called = 0;
    ret = sr_rpc_send_tree(st->sess, input_op, 0, &output_op);
    assert_int_equal(ret, SR_ERR_OK);
    lyd_free_all(output_op);
    assert_int_equal(st->cb_called, 1);
    lyd_free_all(input_op);

    sr_unsubscribe(subscr);
}

/* TEST */
static int
action_change_config_cb(sr_session_ctx_t *session, const char *xpath, const sr_val_t *input, const size_t input_cnt,
        sr_event_t event, uint32_t request_id, sr_val_t **output, size_t *output_cnt, void *private_data)
{
    struct state *st = (struct state *)private_data;
    int ret;

    (void)input;
    (void)input_cnt;
    (void)event;
    (void)request_id;

    assert_string_equal(xpath, "/ops:cont/list1[k='val']/cont2/act1");

    /* change some running configuration */
    ret = sr_session_switch_ds(session, SR_DS_RUNNING);
    assert_int_equal(ret, SR_ERR_OK);
    ret = sr_set_item_str(session, "/ops:cont/list1[k='val2']", NULL, NULL, 0);
    assert_int_equal(ret, SR_ERR_OK);
    ret = sr_apply_changes(session, 0, 1);
    assert_int_equal(ret, SR_ERR_OK);

    ++st->cb_called;

    /* create some output data */
    sr_new_values(1, output);
    *output_cnt = 1;
    ret = sr_val_build_xpath(*output, "%s/l8", xpath);
    assert_int_equal(ret, 0);
    ret = sr_val_set_str_data(*output, SR_INSTANCEID_T, "/ops:cont");
    assert_int_equal(ret, 0);

    return SR_ERR_OK;
}

static void
test_action_change_config(void **state)
{
    struct state *st = (struct state *)*state;
    sr_subscription_ctx_t *subscr1, *subscr2;
    struct lyd_node *input_op, *output_op, *data;
    int ret;

    /* subscribe */
    ret = sr_rpc_subscribe(st->sess, "/ops:cont/list1/cont2/act1", action_change_config_cb, st, 0, 0, &subscr1);
    assert_int_equal(ret, SR_ERR_OK);

    /* create the data in running and subscribe to them */
    ret = sr_set_item_str(st->sess, "/ops:cont/list1[k='val']", NULL, NULL, 0);
    assert_int_equal(ret, SR_ERR_OK);
    ret = sr_apply_changes(st->sess, 0, 1);
    assert_int_equal(ret, SR_ERR_OK);
    ret = sr_module_change_subscribe(st->sess, "ops", NULL, module_change_dummy_cb, NULL, 0, 0, &subscr2);
    assert_int_equal(ret, SR_ERR_OK);

    /* create the action */
    assert_int_equal(LY_SUCCESS, lyd_new_path2(NULL, sr_get_context(st->conn), "/ops:cont/list1[k='val']/cont2/act1",
            NULL, 0, 0, NULL, &input_op));

    /* send the action */
    st->cb_called = 0;
    ret = sr_rpc_send_tree(st->sess, input_op, 0, &output_op);
    lyd_free_all(output_op);

    assert_int_equal(st->cb_called, 1);
    assert_int_equal(ret, SR_ERR_OK);

    lyd_free_all(input_op);

    /* check that the data were changed */
    ret = sr_get_data(st->sess, "/ops:cont", 0, 0, 0, &data);
    assert_int_equal(ret, SR_ERR_OK);

    assert_string_equal(lyd_child(data)->schema->name, "list1");
    assert_string_equal(LYD_CANON_VALUE(lyd_child(lyd_child(data))), "val");
    assert_string_equal(lyd_child(data)->next->schema->name, "list1");
    assert_string_equal(LYD_CANON_VALUE(lyd_child(lyd_child(data)->next)), "val2");
    assert_string_equal(lyd_child(data)->next->next->schema->name, "cont3");
    lyd_free_all(data);

    sr_unsubscribe(subscr1);
    sr_unsubscribe(subscr2);
}

/* TEST */
static int
rpc_shelve_cb(sr_session_ctx_t *session, const char *op_path, const struct lyd_node *input, sr_event_t event,
        uint32_t request_id, struct lyd_node *output, void *private_data)
{
    struct state *st = (struct state *)private_data;

    (void)session;
    (void)op_path;
    (void)input;
    (void)event;
    (void)request_id;

    /* callback called */
    ++st->cb_called;
    if (st->cb_called == 1) {
        return SR_ERR_CALLBACK_SHELVE;
    }

    /* create output data */
    assert_int_equal(LY_SUCCESS, lyd_new_path(output, NULL, "l5", "256", LYD_NEW_PATH_OUTPUT, NULL));

    return SR_ERR_OK;
}

static void *
send_rpc_shelve_thread(void *arg)
{
    struct state *st = (struct state *)arg;
    struct lyd_node *input_op, *output_op;
    int ret;

    st->cb_called = 0;

    /* create the RPC */
    assert_int_equal(LY_SUCCESS, lyd_new_path(NULL, sr_get_context(st->conn), "/ops:rpc3/l4", "vall", 0, &input_op));

    /* wait for subscription before sending the RPC */
    pthread_barrier_wait(&st->barrier);

    /* send the RPC */
    ret = sr_rpc_send_tree(st->sess, input_op, 0, &output_op);
    lyd_free_all(input_op);
    assert_int_equal(ret, SR_ERR_OK);

    /* check output */
    /* TODO */

    lyd_free_all(output_op);

    /* signal that we are done */
    pthread_barrier_wait(&st->barrier);
    return NULL;
}

static void *
subscribe_rpc_shelve_thread(void *arg)
{
    struct state *st = (struct state *)arg;
    sr_session_ctx_t *sess;
    sr_subscription_ctx_t *subscr;
    int count, ret;

    ret = sr_session_start(st->conn, SR_DS_RUNNING, &sess);
    assert_int_equal(ret, SR_ERR_OK);

    /* subscribe */
    ret = sr_rpc_subscribe_tree(sess, "/ops:rpc3", rpc_shelve_cb, st, 0, 0, &subscr);
    assert_int_equal(ret, SR_ERR_OK);

    /* signal that subscription was created */
    pthread_barrier_wait(&st->barrier);

    count = 0;
    while ((st->cb_called < 1) && (count < 1500)) {
        usleep(10000);
        ++count;
    }
    assert_int_equal(st->cb_called, 1);

    /* callback was shelved, process it again */
    ret = sr_process_events(subscr, NULL, NULL);
    assert_int_equal(ret, SR_ERR_OK);

    count = 0;
    while ((st->cb_called < 2) && (count < 1500)) {
        usleep(10000);
        ++count;
    }
    assert_int_equal(st->cb_called, 2);

    /* wait for the other thread to finish */
    pthread_barrier_wait(&st->barrier);

    sr_unsubscribe(subscr);
    sr_session_stop(sess);
    return NULL;
}

static void
test_rpc_shelve(void **state)
{
    pthread_t tid[2];

    pthread_create(&tid[0], NULL, subscribe_rpc_shelve_thread, *state);
    pthread_create(&tid[1], NULL, send_rpc_shelve_thread, *state);

    pthread_join(tid[0], NULL);
    pthread_join(tid[1], NULL);
}

/* TEST */
static int
rpc_dummy_cb(sr_session_ctx_t *session, const char *xpath, const sr_val_t *input, const size_t input_cnt,
        sr_event_t event, uint32_t request_id, sr_val_t **output, size_t *output_cnt, void *private_data)
{
    (void)session;
    (void)xpath;
    (void)input;
    (void)input_cnt;
    (void)event;
    (void)request_id;
    (void)output;
    (void)output_cnt;
    (void)private_data;

    return SR_ERR_OK;
}

static void
test_input_parameters(void **state)
{
    struct state *st = (struct state *)*state;
    sr_subscription_ctx_t *subscr;
    struct lyd_node *input_op, *output_op;
    int ret;

    /* invalid xpath */
    ret = sr_rpc_subscribe_tree(st->sess, NULL, rpc_action_cb, NULL, 0, 0, &subscr);
    assert_int_equal(ret, SR_ERR_INVAL_ARG);
    ret = sr_rpc_subscribe_tree(st->sess, "/ops:cont/list1[[k='one']/cont2/act1", rpc_action_cb, NULL, 0, 0, &subscr);
    assert_int_equal(ret, SR_ERR_INVAL_ARG);
    ret = sr_rpc_subscribe_tree(st->sess, "/ops:cont/list1[k='one']]/cont2/act1", rpc_action_cb, NULL, 0, 0, &subscr);
    assert_int_equal(ret, SR_ERR_INVAL_ARG);
    ret = sr_rpc_subscribe_tree(st->sess, "/ops:cont/list1[k='one' or k=\"two']/cont2/act1", rpc_action_cb, NULL, 0, 0, &subscr);
    assert_int_equal(ret, SR_ERR_INVAL_ARG);
    ret = sr_rpc_subscribe_tree(st->sess, "cont/list1[k='one']/cont2/act1", rpc_action_cb, NULL, 0, 0, &subscr);
    assert_int_equal(ret, SR_ERR_INVAL_ARG);
    ret = sr_rpc_subscribe_tree(st->sess, "/cont/list1[k='one']/cont2/act1", rpc_action_cb, NULL, 0, 0, &subscr);
    assert_int_equal(ret, SR_ERR_INVAL_ARG);
    ret = sr_rpc_subscribe_tree(st->sess, ":cont/list1[k='one']/cont2/act1", rpc_action_cb, NULL, 0, 0, &subscr);
    assert_int_equal(ret, SR_ERR_INVAL_ARG);
    ret = sr_rpc_subscribe_tree(st->sess, "/1_ops:cont/list1[k='one']/cont2/act1", rpc_action_cb, NULL, 0, 0, &subscr);
    assert_int_equal(ret, SR_ERR_INVAL_ARG);
    ret = sr_rpc_subscribe_tree(st->sess, "/ops$:cont/list1[k='one']/cont2/act1", rpc_action_cb, NULL, 0, 0, &subscr);
    assert_int_equal(ret, SR_ERR_INVAL_ARG);
    ret = sr_rpc_subscribe_tree(st->sess, "//ops:cont/list1[k='one']/cont2/act1", rpc_action_cb, NULL, 0, 0, &subscr);
    assert_int_equal(ret, SR_ERR_LY);

    /* non-existing module in xpath */
    ret = sr_rpc_subscribe_tree(st->sess, "/no-mod:cont/list1[k='one']/cont2/act1", rpc_action_cb, NULL, 0, 0, &subscr);
    assert_int_equal(ret, SR_ERR_NOT_FOUND);

    /* non-existing node in xpath */
    ret = sr_rpc_subscribe_tree(st->sess, "/ops:cont/list1[k='one']/cont2/no-node", rpc_action_cb, NULL, 0, 0, &subscr);
    assert_int_equal(ret, SR_ERR_LY);

    /* rpc or action node not in xpath */
    ret = sr_rpc_subscribe_tree(st->sess, "/ops:cont", rpc_action_cb, NULL, 0, 0, &subscr);
    assert_int_equal(ret, SR_ERR_INVAL_ARG);

    /* data tree must be created with the session connection libyang context */
    struct ly_ctx *ctx;
    const struct lys_module *mod;
    assert_int_equal(LY_SUCCESS, ly_ctx_new(TESTS_DIR"/files/", 0, &ctx));
    assert_int_equal(LY_SUCCESS, lys_parse_path(ctx, TESTS_DIR"/files/simple.yang", LYS_IN_YANG, &mod));
    assert_int_equal(LY_SUCCESS, lyd_new_path2(NULL, ctx, "/simple:ac1", NULL, 0, 0, NULL, &input_op));
    ret = sr_rpc_send_tree(st->sess, input_op, 0, &output_op);
    assert_int_equal(ret, SR_ERR_INVAL_ARG);
    lyd_free_all(input_op);
    ly_ctx_destroy(ctx, NULL);

    /* data tree not a valid RPC or action */
    assert_int_equal(LY_SUCCESS, lyd_new_path2(NULL, sr_get_context(st->conn), "/ops:cont/list1[k='key']/cont2", NULL,
            0, 0, NULL, &input_op));
    ret = sr_rpc_send_tree(st->sess, input_op, 0, &output_op);
    assert_int_equal(ret, SR_ERR_INVAL_ARG);
    lyd_free_all(input_op);

    /* equal priority */
    ret = sr_rpc_subscribe(st->sess, "/ops:rpc1", rpc_dummy_cb, NULL, 5, 0, &subscr);
    assert_int_equal(ret, SR_ERR_OK);
    ret = sr_rpc_subscribe(st->sess, "/ops:rpc1", rpc_dummy_cb, NULL, 5, SR_SUBSCR_CTX_REUSE, &subscr);
    assert_int_equal(ret, SR_ERR_INVAL_ARG);
    sr_unsubscribe(subscr);
}

/* TEST */
static void
test_rpc_action_with_no_thread(void **state)
{
    struct state *st = (struct state *)*state;
    sr_subscription_ctx_t *subscr, *subscr2;
    struct lyd_node *input_op, *output_op;
    sr_val_t input, *output;
    size_t output_count;
    int ret;

    /* rpc subscribe */
    ret = sr_rpc_subscribe(st->sess, "/ops:rpc1", rpc_rpc_cb, NULL, 0, 0, &subscr);
    assert_int_equal(ret, SR_ERR_OK);
    ret = sr_rpc_subscribe(st->sess, "/ops:rpc2", rpc_rpc_cb, NULL, 0, SR_SUBSCR_NO_THREAD, &subscr2);
    assert_int_equal(ret, SR_ERR_OK);
    ret = sr_rpc_subscribe(st->sess, "/ops:rpc3", rpc_rpc_cb, NULL, 0, SR_SUBSCR_NO_THREAD | SR_SUBSCR_CTX_REUSE, &subscr2);
    assert_int_equal(ret, SR_ERR_OK);

    /* set some data needed for validation */
    ret = sr_set_item_str(st->sess, "/ops-ref:l1", "l1-val", NULL, 0);
    assert_int_equal(ret, SR_ERR_OK);
    ret = sr_set_item_str(st->sess, "/ops-ref:l2", "l2-val", NULL, 0);
    assert_int_equal(ret, SR_ERR_OK);
    ret = sr_apply_changes(st->sess, 0, 1);
    assert_int_equal(ret, SR_ERR_OK);

    /* create first RPC */
    input.xpath = "/ops:rpc1/l1";
    input.type = SR_STRING_T;
    input.data.string_val = "l1-val";
    input.dflt = 0;

    /* subscribe to the data so they are actually present in operational */
    ret = sr_module_change_subscribe(st->sess, "ops-ref", NULL, module_change_dummy_cb, NULL, 0,
            SR_SUBSCR_NO_THREAD | SR_SUBSCR_CTX_REUSE, &subscr2);
    assert_int_equal(ret, SR_ERR_OK);

    /* try to send first RPC, should succeed */
    ret = sr_rpc_send(st->sess, "/ops:rpc1", &input, 1, 0, &output, &output_count);
    assert_int_equal(ret, SR_ERR_OK);

    /* try to send second RPC, expect an error */
    ret = sr_rpc_send(st->sess, "/ops:rpc2", NULL, 0, 50, &output, &output_count);
    assert_int_equal(ret, SR_ERR_CALLBACK_FAILED);

    /* try to send third RPC, expect an error */
    ret = sr_rpc_send(st->sess, "/ops:rpc3", NULL, 0, 50, &output, &output_count);
    assert_int_equal(ret, SR_ERR_CALLBACK_FAILED);

    /* process events on rpc subscriptions with the flag is SR_SUBSCR_NO_THREAD */
    ret = sr_process_events(subscr2, st->sess, 0);
    assert_int_equal(ret, SR_ERR_OK);

    sr_unsubscribe(subscr);
    sr_unsubscribe(subscr2);

    /* action subscribe */
    ret = sr_rpc_subscribe_tree(st->sess, "/ops:cont/list1/cont2/act1", rpc_action_cb, NULL, 0, SR_SUBSCR_NO_THREAD, &subscr2);
    assert_int_equal(ret, SR_ERR_OK);

    /* set some data needed for validation and executing the actions */
    ret = sr_set_item_str(st->sess, "/ops:cont/list1[k='key']", NULL, NULL, 0);
    assert_int_equal(ret, SR_ERR_OK);
    ret = sr_apply_changes(st->sess, 0, 1);
    assert_int_equal(ret, SR_ERR_OK);

    /* subscribe to the data so they are actually present in operational */
    ret = sr_module_change_subscribe(st->sess, "ops", NULL, module_change_dummy_cb, NULL, 0, SR_SUBSCR_NO_THREAD, &subscr2);
    assert_int_equal(ret, SR_ERR_OK);

    /* create first action */
    assert_int_equal(LY_SUCCESS, lyd_new_path2(NULL, sr_get_context(st->conn), "/ops:cont/list1[k='key']/cont2/act1",
            NULL, 0, 0, NULL, &input_op));

    /* send first action */
    ret = sr_rpc_send_tree(st->sess, input_op, 50, &output_op);
    assert_int_equal(ret, SR_ERR_CALLBACK_FAILED);

    /* process events on action subscriptions when the flag is SR_SUBSCR_NO_THREAD */
    ret = sr_process_events(subscr2, st->sess, 0);
    lyd_free_all(input_op);
    assert_int_equal(ret, SR_ERR_OK);

    sr_unsubscribe(subscr2);
}

/* TEST */
static int
oper_rpc_oper_cb(sr_session_ctx_t *session, const char *module_name, const char *xpath, const char *request_xpath,
        uint32_t request_id, struct lyd_node **parent, void *private_data)
{
    (void)session;
    (void)module_name;
    (void)xpath;
    (void)request_xpath;
    (void)request_id;
    (void)parent;
    (void)private_data;

    fail();
    return SR_ERR_UNSUPPORTED;
}

static int
rpc_rpc_oper_cb(sr_session_ctx_t *session, const char *op_path, const struct lyd_node *input, sr_event_t event,
        uint32_t request_id, struct lyd_node *output, void *private_data)
{
    struct state *st = (struct state *)private_data;
    struct lyd_node *node;

    (void)session;
    (void)op_path;
    (void)input;
    (void)event;
    (void)request_id;

    /* callback called */
    ++st->cb_called;

    /* create output data */
    lyd_new_path(output, NULL, "l5", "256", LYD_NEW_PATH_OUTPUT, &node);
    assert_non_null(node);

    return SR_ERR_OK;
}

static void
test_rpc_oper(void **state)
{
    struct state *st = (struct state *)*state;
    sr_subscription_ctx_t *subscr;
    sr_val_t input, *output;
    size_t output_count;
    int ret;

    /* rpc subscribe */
    ret = sr_rpc_subscribe_tree(st->sess, "/ops:rpc3", rpc_rpc_oper_cb, st, 0, 0, &subscr);
    assert_int_equal(ret, SR_ERR_OK);

    /* oper subscribe, should not be called */
    ret = sr_oper_get_items_subscribe(st->sess, "ops", "/ops:cont", oper_rpc_oper_cb, NULL, SR_SUBSCR_CTX_REUSE, &subscr);
    assert_int_equal(ret, SR_ERR_OK);

    /* create and send the RPC */
    input.xpath = "/ops:rpc3/l4";
    input.type = SR_STRING_T;
    input.data.string_val = "l4-val";
    input.dflt = 0;

    st->cb_called = 0;
    ret = sr_rpc_send(st->sess, "/ops:rpc3", &input, 1, 0, &output, &output_count);
    assert_int_equal(ret, SR_ERR_OK);
    assert_int_equal(st->cb_called, 1);

    sr_free_values(output, output_count);
    sr_unsubscribe(subscr);
}

/* MAIN */
int
main(void)
{
    const struct CMUnitTest tests[] = {
        cmocka_unit_test(test_fail),
        cmocka_unit_test_teardown(test_rpc, clear_ops),
        cmocka_unit_test_teardown(test_action, clear_ops),
        cmocka_unit_test_teardown(test_action_pred, clear_ops),
        cmocka_unit_test_teardown(test_multi, clear_ops),
        cmocka_unit_test(test_multi_fail),
        cmocka_unit_test(test_action_deps),
        cmocka_unit_test_teardown(test_action_change_config, clear_ops),
        cmocka_unit_test(test_rpc_shelve),
        cmocka_unit_test(test_input_parameters),
        cmocka_unit_test(test_rpc_action_with_no_thread),
        cmocka_unit_test(test_rpc_oper),
    };

    setenv("CMOCKA_TEST_ABORT", "1", 1);
    sr_log_stderr(SR_LL_INF);
    return cmocka_run_group_tests(tests, setup, teardown);
}<|MERGE_RESOLUTION|>--- conflicted
+++ resolved
@@ -983,75 +983,6 @@
 
 /* TEST */
 static int
-<<<<<<< HEAD
-rpc_unlocked_cb(sr_session_ctx_t *session, const char *op_path, const struct lyd_node *input, sr_event_t event,
-        uint32_t request_id, struct lyd_node *output, void *private_data)
-{
-    struct state *st = (struct state *)private_data;
-    sr_subscription_ctx_t *tmp;
-    int ret;
-    static int call_no = 1;
-
-    (void)session;
-    (void)op_path;
-    (void)input;
-    (void)request_id;
-
-    ++st->cb_called;
-
-    /* create some output data */
-    assert_int_equal(LY_SUCCESS, lyd_new_path(output, NULL, "l5", "0", LYD_NEW_PATH_OUTPUT, NULL));
-
-    switch (call_no) {
-    case 1:
-        assert_int_equal(event, SR_EV_RPC);
-        ++call_no;
-        /* subscribe to something and then unsubscribe */
-        ret = sr_rpc_subscribe_tree(st->sess, "/ops:cont/list1/cont2/act1", rpc_unlocked_cb, NULL, 0, 0, &tmp);
-        assert_int_equal(ret, SR_ERR_OK);
-        sr_unsubscribe(tmp);
-        break;
-    default:
-        fail();
-    }
-
-    return SR_ERR_OK;
-}
-
-static void
-test_unlocked(void **state)
-{
-    struct state *st = (struct state *)*state;
-    sr_subscription_ctx_t *subscr;
-    struct lyd_node *input_op, *output_op;
-    int ret;
-
-    /* subscribe with unlocked flag */
-    ret = sr_rpc_subscribe_tree(st->sess, "/ops:rpc3", rpc_unlocked_cb, st, 0, SR_SUBSCR_UNLOCKED, &subscr);
-    assert_int_equal(ret, SR_ERR_OK);
-
-    /*
-     * create first RPC
-     */
-    assert_int_equal(LY_SUCCESS, lyd_new_path2(NULL, sr_get_context(st->conn), "/ops:rpc3", NULL, 0, 0, NULL, &input_op));
-    assert_int_equal(LY_SUCCESS, lyd_new_path(input_op, NULL, "l4", "val", 0, NULL));
-
-    /* send RPC */
-    st->cb_called = 0;
-    ret = sr_rpc_send_tree(st->sess, input_op, 0, &output_op);
-    lyd_free_all(input_op);
-    lyd_free_all(output_op);
-
-    assert_int_equal(st->cb_called, 1);
-    assert_int_equal(ret, SR_ERR_OK);
-
-    sr_unsubscribe(subscr);
-}
-
-/* TEST */
-static int
-=======
->>>>>>> 49f5e31e
 action_deps_cb(sr_session_ctx_t *session, const char *op_path, const struct lyd_node *input, sr_event_t event,
         uint32_t request_id, struct lyd_node *output, void *private_data)
 {
@@ -1100,13 +1031,9 @@
 
     ret = sr_set_item_str(st->sess, "/act:advanced/condition", "true", NULL, 0);
     assert_int_equal(ret, SR_ERR_OK);
-<<<<<<< HEAD
     ret = sr_set_item_str(st->sess, "/act:advanced/act3:conditional", NULL, NULL, 0);
     assert_int_equal(ret, SR_ERR_OK);
-    ret = sr_apply_changes(st->sess, 0, 0);
-=======
     ret = sr_apply_changes(st->sess, 0, 1);
->>>>>>> 49f5e31e
     assert_int_equal(ret, SR_ERR_OK);
 
     ret = sr_session_switch_ds(st->sess, SR_DS_RUNNING);
