--- conflicted
+++ resolved
@@ -1037,11 +1037,8 @@
             cmocka_unit_test_setup_teardown(cl_discard_changes_test, sysrepo_setup, sysrepo_teardown),
             cmocka_unit_test_setup_teardown(cl_locking_test, sysrepo_setup, sysrepo_teardown),
             cmocka_unit_test_setup_teardown(cl_get_error_test, sysrepo_setup, sysrepo_teardown),
-<<<<<<< HEAD
             cmocka_unit_test_setup_teardown(cl_refresh_session, sysrepo_setup, sysrepo_teardown),
-=======
             cmocka_unit_test_setup_teardown(cl_subscription_test, sysrepo_setup, sysrepo_teardown),
->>>>>>> 0e403f70
     };
 
     return cmocka_run_group_tests(tests, NULL, NULL);
