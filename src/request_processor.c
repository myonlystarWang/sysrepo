--- conflicted
+++ resolved
@@ -2910,13 +2910,10 @@
     bool sub_match = false;
     Sr__Msg *resp = NULL;
     sr_mem_ctx_t *sr_mem_msg = NULL;
-<<<<<<< HEAD
     nacm_ctx_t *nacm_ctx = NULL;
     nacm_action_t nacm_action = NACM_ACTION_PERMIT;
     char *nacm_rule = NULL, *nacm_rule_info = NULL;
-=======
     dm_session_t *dm_session = NULL;
->>>>>>> 3465ce0b
     int rc = SR_ERR_OK, rc_tmp = SR_ERR_OK;
 
     CHECK_NULL_ARG_NORET4(rc, rp_ctx, msg, msg->request, msg->request->event_notif_req);
@@ -2948,19 +2945,11 @@
 
     /* validate event-notification request */
     if (SR_API_VALUES == msg_api_variant) {
-<<<<<<< HEAD
-        rc = dm_validate_event_notif(rp_ctx->dm_ctx, session->dm_session, xpath, values, values_cnt, NULL,
+        rc = dm_validate_event_notif(rp_ctx->dm_ctx, dm_session, xpath, values, values_cnt, NULL,
                 &with_def, &with_def_cnt, &with_def_tree, &with_def_tree_cnt, &notif_data_tree);
     } else {
-        rc = dm_validate_event_notif_tree(rp_ctx->dm_ctx, session->dm_session, xpath, trees, tree_cnt, NULL,
+        rc = dm_validate_event_notif_tree(rp_ctx->dm_ctx, dm_session, xpath, trees, tree_cnt, NULL,
                 &with_def, &with_def_cnt, &with_def_tree, &with_def_tree_cnt, &notif_data_tree);
-=======
-        rc = dm_validate_event_notif(rp_ctx->dm_ctx, dm_session, msg->request->event_notif_req->xpath,
-                values, values_cnt, NULL, &with_def, &with_def_cnt, &with_def_tree, &with_def_tree_cnt, &notif_data_tree);
-    } else {
-        rc = dm_validate_event_notif_tree(rp_ctx->dm_ctx, dm_session, msg->request->event_notif_req->xpath,
-                trees, tree_cnt, NULL, &with_def, &with_def_cnt, &with_def_tree, &with_def_tree_cnt, &notif_data_tree);
->>>>>>> 3465ce0b
     }
     CHECK_RC_LOG_GOTO(rc, finalize, "Validation of an event notification (%s) message failed.", xpath);
 
@@ -2976,11 +2965,7 @@
 
 #ifdef ENABLE_NOTIF_STORE
     /* store the notification in the datastore */
-<<<<<<< HEAD
-    rc = np_store_event_notification(rp_ctx->np_ctx, session->user_credentials, xpath,
-=======
-    rc = np_store_event_notification(rp_ctx->np_ctx, NULL != session ? session->user_credentials : NULL, msg->request->event_notif_req->xpath,
->>>>>>> 3465ce0b
+    rc = np_store_event_notification(rp_ctx->np_ctx, NULL != session ? session->user_credentials : NULL, xpath,
             msg->request->event_notif_req->timestamp, &notif_data_tree);
 #endif
 
