--- conflicted
+++ resolved
@@ -379,15 +379,15 @@
     }
 
     /* use new SR session ID and increment it (no lock needed, we are just reading and main SHM is never remapped) */
-    (*session)->sid.sr = ATOMIC_INC_RELAXED(SR_CONN_MAIN_SHM(conn)->new_sr_sid);
-    if ((*session)->sid.sr == (uint32_t)(ATOMIC_T_MAX - 1)) {
+    (*session)->sid = ATOMIC_INC_RELAXED(SR_CONN_MAIN_SHM(conn)->new_sr_sid);
+    if ((*session)->sid == (uint32_t)(ATOMIC_T_MAX - 1)) {
         /* the value in the main SHM is actually ATOMIC_T_MAX and calling another INC would cause an overflow */
         ATOMIC_STORE_RELAXED(SR_CONN_MAIN_SHM(conn)->new_sr_sid, 1);
     }
 
     /* remember current real process owner */
     uid = getuid();
-    if ((err_info = sr_get_pwd(&uid, &(*session)->sid.user))) {
+    if ((err_info = sr_get_pwd(&uid, &(*session)->user))) {
         goto error;
     }
 
@@ -415,14 +415,14 @@
     }
 
     if (!event) {
-        SR_LOG_INF("Session %" PRIu32 " (user \"%s\", CID %" PRIu32 ") created.", (*session)->sid.sr, (*session)->sid.user,
+        SR_LOG_INF("Session %" PRIu32 " (user \"%s\", CID %" PRIu32 ") created.", (*session)->sid, (*session)->user,
                 conn->cid);
     }
 
     return NULL;
 
 error:
-    free((*session)->sid.user);
+    free((*session)->user);
     free(*session);
     *session = NULL;
     return err_info;
@@ -507,13 +507,13 @@
     sr_errinfo_merge(&err_info, tmp_err);
 
     /* release any held locks */
-    sr_shmmod_release_locks(session->conn, session->sid.sr);
+    sr_shmmod_release_locks(session->conn, session->sid);
 
     /* stop notification buffering thread */
     sr_session_notif_buf_stop(session);
 
     /* free attributes */
-    free(session->sid.user);
+    free(session->user);
     sr_errinfo_free(&session->err_info);
     free(session->orig_name);
     free(session->orig_data);
@@ -752,7 +752,7 @@
         return 0;
     }
 
-    return session->sid.sr;
+    return session->sid;
 }
 
 API int
@@ -775,9 +775,9 @@
     }
 
     /* replace the user */
-    free(session->sid.user);
-    session->sid.user = strdup(user);
-    if (!session->sid.user) {
+    free(session->user);
+    session->user = strdup(user);
+    if (!session->user) {
         SR_ERRINFO_MEM(&err_info);
     }
 
@@ -791,7 +791,7 @@
         return NULL;
     }
 
-    return session->sid.user;
+    return session->user;
 }
 
 API sr_conn_ctx_t *
@@ -1974,8 +1974,8 @@
     if ((err_info = sr_shmmod_collect_instid_deps_modinfo(&mod_info, &mod_set))) {
         goto cleanup;
     }
-    if ((err_info = sr_modinfo_add_modules(&mod_info, &mod_set, 0, SR_LOCK_READ,
-            SR_MI_MOD_DEPS | SR_MI_PERM_NO, session->sid, session->orig_name, session->orig_data, NULL, timeout_ms, 0))) {
+    if ((err_info = sr_modinfo_add_modules(&mod_info, &mod_set, 0, SR_LOCK_READ, SR_MI_MOD_DEPS | SR_MI_PERM_NO,
+            session->sid, session->orig_name, session->orig_data, NULL, timeout_ms, 0))) {
         goto cleanup;
     }
 
@@ -2064,8 +2064,8 @@
         if ((err_info = sr_shmmod_collect_instid_deps_modinfo(mod_info, &mod_set))) {
             goto cleanup;
         }
-        if ((err_info = sr_modinfo_add_modules(mod_info, &mod_set, 0, SR_LOCK_READ,
-                SR_MI_MOD_DEPS | SR_MI_PERM_NO, session->sid, session->orig_name, session->orig_data, NULL, 0, 0))) {
+        if ((err_info = sr_modinfo_add_modules(mod_info, &mod_set, 0, SR_LOCK_READ, SR_MI_MOD_DEPS | SR_MI_PERM_NO,
+                session->sid, session->orig_name, session->orig_data, NULL, 0, 0))) {
             goto cleanup;
         }
         ly_set_clean(&mod_set, NULL);
@@ -2140,8 +2140,8 @@
             }
 
             /* add new modules */
-            if ((err_info = sr_modinfo_add_modules(mod_info, &mod_set, 0, SR_LOCK_READ,
-                    SR_MI_MOD_DEPS | SR_MI_PERM_NO, session->sid, session->orig_name, session->orig_data, NULL, 0, 0))) {
+            if ((err_info = sr_modinfo_add_modules(mod_info, &mod_set, 0, SR_LOCK_READ, SR_MI_MOD_DEPS | SR_MI_PERM_NO,
+                    session->sid, session->orig_name, session->orig_data, NULL, 0, 0))) {
                 goto cleanup;
             }
             ly_set_clean(&mod_set, NULL);
@@ -2195,7 +2195,7 @@
     }
 
     /* MODULES WRITE LOCK (upgrade) */
-    if ((err_info = sr_shmmod_modinfo_rdlock_upgrade(mod_info, session->sid.sr))) {
+    if ((err_info = sr_shmmod_modinfo_rdlock_upgrade(mod_info, session->sid))) {
         goto cleanup_unlock;
     }
 
@@ -2205,7 +2205,7 @@
     }
 
     /* MODULES READ LOCK (downgrade) */
-    if ((err_info = sr_shmmod_modinfo_wrlock_downgrade(mod_info, session->sid.sr))) {
+    if ((err_info = sr_shmmod_modinfo_wrlock_downgrade(mod_info, session->sid))) {
         goto cleanup_unlock;
     }
 
@@ -2268,7 +2268,8 @@
 
     /* add modules into mod_info with deps, locking, and their data */
     if ((err_info = sr_modinfo_add_modules(&mod_info, &mod_set, MOD_INFO_DEP | MOD_INFO_INV_DEP, SR_LOCK_READ,
-            SR_MI_LOCK_UPGRADEABLE | SR_MI_PERM_NO, session->sid, session->orig_name, session->orig_data, NULL, 0, get_opts))) {
+            SR_MI_LOCK_UPGRADEABLE | SR_MI_PERM_NO, session->sid, session->orig_name, session->orig_data, NULL, 0,
+            get_opts))) {
         goto cleanup;
     }
 
@@ -2488,7 +2489,7 @@
 
     if ((src_datastore == SR_DS_CANDIDATE) && (session->ds == SR_DS_RUNNING)) {
         /* MODULES WRITE LOCK */
-        if ((err_info = sr_shmmod_modinfo_wrlock(&mod_info, session->sid.sr))) {
+        if ((err_info = sr_shmmod_modinfo_wrlock(&mod_info, session->sid))) {
             goto cleanup;
         }
 
@@ -2533,26 +2534,14 @@
         assert(mod->state & MOD_INFO_REQ);
 
         /* it was successfully WRITE-locked, check that DS lock state is as expected */
-<<<<<<< HEAD
-        if (ATOMIC_LOAD_RELAXED(shm_lock->ds_locked) && lock) {
-            assert(shm_lock->sid.sr == sid.sr);
-            sr_errinfo_new(&err_info, SR_ERR_LOCKED, "Module \"%s\" is already locked by this session %" PRIu32
-                    " (NC SID %" PRIu32 ").", mod->ly_mod->name, sid.sr, sid.nc);
-            goto error;
-        } else if (!ATOMIC_LOAD_RELAXED(shm_lock->ds_locked) && !lock) {
-            assert(shm_lock->sid.sr == sid.sr);
-            sr_errinfo_new(&err_info, SR_ERR_OPERATION_FAILED, "Module \"%s\" was not locked by this session %" PRIu32
-                    " (NC SID %" PRIu32 ").", mod->ly_mod->name, sid.sr, sid.nc);
-=======
         if (shm_lock->ds_lock_sid && lock) {
             assert(shm_lock->ds_lock_sid == sid);
-            sr_errinfo_new(&err_info, SR_ERR_LOCKED, NULL, "Module \"%s\" is already locked by this session %u.",
+            sr_errinfo_new(&err_info, SR_ERR_LOCKED, "Module \"%s\" is already locked by this session %" PRIu32 ".",
                     mod->ly_mod->name, sid);
             goto error;
         } else if (!shm_lock->ds_lock_sid  && !lock) {
-            sr_errinfo_new(&err_info, SR_ERR_OPERATION_FAILED, NULL, "Module \"%s\" was not locked by this session %u.",
+            sr_errinfo_new(&err_info, SR_ERR_OPERATION_FAILED, "Module \"%s\" was not locked by this session %" PRIu32 ".",
                     mod->ly_mod->name, sid);
->>>>>>> ddee1448
             goto error;
         } else if (lock && (mod_info->ds == SR_DS_CANDIDATE)) {
             /* candidate DS file cannot exist */
@@ -2639,19 +2628,14 @@
     } else {
         sr_ly_set_add_all_modules_with_data(&mod_set, session->conn->ly_ctx, 0);
     }
-<<<<<<< HEAD
-    if ((err_info = sr_modinfo_add_modules(&mod_info, &mod_set, 0, SR_LOCK_READ,
-            SR_MI_LOCK_UPGRADEABLE | SR_MI_DATA_NO | SR_MI_PERM_READ | SR_MI_PERM_STRICT, session->sid, session->orig_name,
+    if ((err_info = sr_modinfo_add_modules(&mod_info, &mod_set, 0, SR_LOCK_WRITE,
+            SR_MI_DATA_NO | SR_MI_PERM_READ | SR_MI_PERM_STRICT, session->sid, session->orig_name,
             session->orig_data, NULL, 0, 0))) {
-=======
-    if ((err_info = sr_modinfo_add_modules(&mod_info, &mod_set, 0, SR_LOCK_WRITE,
-            SR_MI_DATA_NO | SR_MI_PERM_READ | SR_MI_PERM_STRICT, session->sid, NULL, 0, 0))) {
->>>>>>> ddee1448
         goto cleanup;
     }
 
     /* DS-(un)lock them */
-    if ((err_info = sr_change_dslock(&mod_info, lock, session->sid.sr))) {
+    if ((err_info = sr_change_dslock(&mod_info, lock, session->sid))) {
         goto cleanup;
     }
 
@@ -2687,7 +2671,7 @@
 
 API int
 sr_get_lock(sr_conn_ctx_t *conn, sr_datastore_t datastore, const char *module_name, int *is_locked, uint32_t *id,
-        uint32_t *nc_id, time_t *timestamp)
+        time_t *timestamp)
 {
     sr_error_info_t *err_info = NULL;
     struct sr_mod_info_s mod_info;
@@ -2695,10 +2679,8 @@
     const struct lys_module *ly_mod = NULL;
     struct sr_mod_lock_s *shm_lock;
     uint32_t i, sid;
-    sr_sid_t sid_s = {0};
 
     SR_CHECK_ARG_APIRET(!conn || !SR_IS_CONVENTIONAL_DS(datastore) || !is_locked, NULL, err_info);
-    (void)nc_id;
 
     if (id) {
         *id = 0;
@@ -2725,13 +2707,8 @@
     } else {
         sr_ly_set_add_all_modules_with_data(&mod_set, conn->ly_ctx, 0);
     }
-<<<<<<< HEAD
-    if ((err_info = sr_modinfo_add_modules(&mod_info, &mod_set, 0, SR_LOCK_NONE,
-            SR_MI_DATA_NO | SR_MI_PERM_READ | SR_MI_PERM_STRICT, sid, NULL, NULL, NULL, 0, 0))) {
-=======
     if ((err_info = sr_modinfo_add_modules(&mod_info, &mod_set, 0, SR_LOCK_READ,
-            SR_MI_DATA_NO | SR_MI_PERM_READ | SR_MI_PERM_STRICT, sid_s, NULL, 0, 0))) {
->>>>>>> ddee1448
+            SR_MI_DATA_NO | SR_MI_PERM_READ | SR_MI_PERM_STRICT, 0, NULL, NULL, NULL, 0, 0))) {
         goto cleanup;
     }
 
@@ -2771,14 +2748,10 @@
     /* success */
 
 cleanup:
-<<<<<<< HEAD
-    ly_set_erase(&mod_set, NULL);
-=======
     /* MODULES UNLOCK */
     sr_shmmod_modinfo_unlock(&mod_info);
 
-    ly_set_clean(&mod_set);
->>>>>>> ddee1448
+    ly_set_erase(&mod_set, NULL);
     sr_modinfo_free(&mod_info);
     return sr_api_ret(NULL, err_info);
 }
@@ -3164,15 +3137,9 @@
 
     /* create mod_info structure with this module only, do not use cache to allow reading data in the callback
      * (avoid dead-lock) */
-<<<<<<< HEAD
     ly_set_add(&mod_set, (void *)ly_mod, 0, NULL);
     if ((err_info = sr_modinfo_add_modules(mod_info, &mod_set, 0, SR_LOCK_READ, SR_MI_PERM_NO, session->sid,
             session->orig_name, session->orig_data, NULL, 0, 0))) {
-=======
-    ly_set_add(&mod_set, (void *)ly_mod, 0);
-    if ((err_info = sr_modinfo_add_modules(mod_info, &mod_set, 0, SR_LOCK_READ, SR_MI_PERM_NO, session->sid, NULL,
-            0, 0))) {
->>>>>>> ddee1448
         goto cleanup;
     }
 
