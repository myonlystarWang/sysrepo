/**
 * @file sysrepocfg.c
 * @author Michal Vasko <mvasko@cesnet.cz>
 * @brief sysrepocfg tool
 *
 * @copyright
 * Copyright 2018 Deutsche Telekom AG.
 * Copyright 2018 - 2019 CESNET, z.s.p.o.
 *
 * Licensed under the Apache License, Version 2.0 (the "License");
 * you may not use this file except in compliance with the License.
 * You may obtain a copy of the License at
 *
 *    http://www.apache.org/licenses/LICENSE-2.0
 *
 * Unless required by applicable law or agreed to in writing, software
 * distributed under the License is distributed on an "AS IS" BASIS,
 * WITHOUT WARRANTIES OR CONDITIONS OF ANY KIND, either express or implied.
 * See the License for the specific language governing permissions and
 * limitations under the License.
 */
#define _GNU_SOURCE /* asprintf */
#define _DEFAULT_SOURCE /* mkstemps */
#define _XOPEN_SOURCE 500 /* mkstemp */

#include <errno.h>
#include <getopt.h>
#include <stdarg.h>
#include <stdint.h>
#include <stdio.h>
#include <stdlib.h>
#include <string.h>
#include <sys/types.h>
#include <sys/wait.h>
#include <unistd.h>
#include <unistd.h>

#include <libyang/libyang.h>

#include "bin_common.h"
#include "compat.h"
#include "sysrepo.h"

static void
version_print(void)
{
    printf(
            "sysrepocfg - sysrepo configuration manipulation tool, compiled with libsysrepo v%s (SO v%s)\n"
            "\n",
            SR_VERSION, SR_SOVERSION);
}

static void
help_print(void)
{
    printf(
<<<<<<< HEAD
        "Usage:\n"
        "  sysrepocfg <operation-option> [other-options]\n"
        "\n"
        "Available operation-options:\n"
        "  -h, --help                   Prints usage help.\n"
        "  -V, --version                Prints only information about sysrepo version.\n"
        "  -I, --import[=<file-path>]   Import the configuration from a file or STDIN.\n"
        "  -X, --export[=<file-path>]   Export configuration to a file or STDOUT.\n"
        "  -E, --edit[=<file-path>/<editor>]\n"
        "                               Edit configuration data by merging (applying) a configuration (edit) file or\n"
        "                               by editing the current datastore content using a text editor.\n"
        "  -R, --rpc[=<file-path>/<editor>]\n"
        "                               Send a RPC/action in a file or using a text editor. Output is printed to STDOUT.\n"
        "  -N, --notification[=<file-path>/<editor>]\n"
        "                               Send a notification in a file or using a text editor.\n"
        "  -C, --copy-from <file-path>/<source-datastore>\n"
        "                               Perform a copy-config from a file or a datastore.\n"
        "  -W, --new-data <file-path>   Set the configuration from a file as the initial one for a new module only scheduled\n"
        "                               to be installed. Is useful for modules with mandatory top-level nodes.\n"
        "\n"
        "       When both a <file-path> and <editor>/<target-datastore> can be specified, it is always first checked\n"
        "       that the file exists. If not, then it is interpreted as the other parameter.\n"
        "       If no <file-path> and no <editor> is set, use text editor in $VISUAL or $EDITOR environment variables.\n"
        "\n"
        "Available other-options:\n"
        "  -d, --datastore <datastore>  Datastore to be operated on, \"running\" by default (\"running\", \"startup\",\n"
        "                               \"candidate\", or \"operational\") (import, export, edit, copy-from op).\n"
        "  -m, --module <module-name>   Module to be operated on, otherwise it is operated on full datastore\n"
        "                               (import, export, edit, copy-from, mandatory for new-data op).\n"
        "  -x, --xpath <xpath>          XPath to select (export op).\n"
        "  -f, --format <format>        Data format to be used, by default based on file extension or \"xml\" if not applicable\n"
        "                               (\"xml\", \"json\", or \"lyb\") (import, export, edit, rpc, notification, copy-from, new-data op).\n"
        "  -l, --lock                   Lock the specified datastore for the whole operation (edit op).\n"
        "  -n, --not-strict             Silently ignore any unknown data (import, edit, copy-from op).\n"
        "  -p, --depth <number>         Limit the depth of returned subtrees, 0 so unlimited by default (export op).\n"
        "  -t, --timeout <seconds>      Set the timeout for the operation, otherwise the default one is used.\n"
        "  -w, --wait                   Wait for all the callbacks to be called on a data change including DONE or ABORT.\n"
        "  -e, --defaults <wd-mode>     Print the default values, which are hidden by default (\"report-all\",\n"
        "                               \"report-all-tagged\", \"trim\", \"explicit\", \"implicit-tagged\") (export, edit, rpc op).\n"
        "  -v, --verbosity <level>      Change verbosity to a level (none, error, warning, info, debug) or number (0, 1, 2, 3, 4).\n"
        "\n"
    );
=======
            "Usage:\n"
            "  sysrepocfg <operation-option> [other-options]\n"
            "\n"
            "Available operation-options:\n"
            "  -h, --help                   Prints usage help.\n"
            "  -V, --version                Prints only information about sysrepo version.\n"
            "  -I, --import[=<file-path>]   Import the configuration from a file or STDIN.\n"
            "  -X, --export[=<file-path>]   Export configuration to a file or STDOUT.\n"
            "  -E, --edit[=<file-path>/<editor>]\n"
            "                               Edit configuration data by merging (applying) a configuration (edit) file or\n"
            "                               by editing the current datastore content using a text editor.\n"
            "  -R, --rpc[=<file-path>/<editor>]\n"
            "                               Send a RPC/action in a file or using a text editor. Output is printed to STDOUT.\n"
            "  -N, --notification[=<file-path>/<editor>]\n"
            "                               Send a notification in a file or using a text editor.\n"
            "  -C, --copy-from <file-path>/<source-datastore>\n"
            "                               Perform a copy-config from a file or a datastore.\n"
            "  -W, --new-data <file-path>   Set the configuration from a file as the initial one for a new module only scheduled\n"
            "                               to be installed. Is useful for modules with mandatory top-level nodes.\n"
            "\n"
            "       When both a <file-path> and <editor>/<target-datastore> can be specified, it is always first checked\n"
            "       that the file exists. If not, then it is interpreted as the other parameter.\n"
            "       If no <file-path> and no <editor> is set, use text editor in $VISUAL or $EDITOR environment variables.\n"
            "\n"
            "Available other-options:\n"
            "  -d, --datastore <datastore>  Datastore to be operated on, \"running\" by default (\"running\", \"startup\",\n"
            "                               \"candidate\", or \"operational\") (import, export, edit, copy-from op).\n"
            "  -m, --module <module-name>   Module to be operated on, otherwise it is operated on full datastore\n"
            "                               (import, export, edit, copy-from, mandatory for new-data op).\n"
            "  -x, --xpath <xpath>          XPath to select (export op).\n"
            "  -f, --format <format>        Data format to be used, by default based on file extension or \"xml\" if not applicable\n"
            "                               (\"xml\", \"json\", or \"lyb\") (import, export, edit, rpc, notification, copy-from, new-data op).\n"
            "  -l, --lock                   Lock the specified datastore for the whole operation (edit op).\n"
            "  -n, --not-strict             Silently ignore any unknown data (import, edit, rpc, notification, copy-from op).\n"
            "  -p, --depth <number>         Limit the depth of returned subtrees, 0 so unlimited by default (export op).\n"
            "  -t, --timeout <seconds>      Set the timeout for the operation, otherwise the default one is used.\n"
            "  -w, --wait                   Wait for all the callbacks to be called on a data change including DONE or ABORT.\n"
            "  -e, --defaults <wd-mode>     Print the default values, which are hidden by default (\"report-all\",\n"
            "                               \"report-all-tagged\", \"trim\", \"explicit\", \"implicit-tagged\") (export, edit, rpc op).\n"
            "  -v, --verbosity <level>      Change verbosity to a level (none, error, warning, info, debug) or number (0, 1, 2, 3, 4).\n"
            "\n");
>>>>>>> 49f5e31e
}

static void
error_print(int sr_error, const char *format, ...)
{
    va_list ap;
    char msg[2048];

    if (!sr_error) {
        sprintf(msg, "sysrepocfg error: %s\n", format);
    } else {
        sprintf(msg, "sysrepocfg error: %s (%s)\n", format, sr_strerror(sr_error));
    }

    va_start(ap, format);
    vfprintf(stderr, msg, ap);
    va_end(ap);
}

static void
error_ly_print(const struct ly_ctx *ctx)
{
    struct ly_err_item *e;

    for (e = ly_err_first(ctx); e; e = e->next) {
        error_print(0, "libyang: %s", e->msg);
    }

    ly_err_clean((struct ly_ctx *)ctx, NULL);
}

static int
step_edit_input(const char *editor, const char *path)
{
    int ret;
    pid_t pid, wait_pid;

    /* learn what editor to use */
    if (!editor) {
        editor = getenv("VISUAL");
    }
    if (!editor) {
        editor = getenv("EDITOR");
    }
    if (!editor) {
        error_print(0, "Editor not specified nor read from the environment");
        return EXIT_FAILURE;
    }

    if ((pid = fork()) == -1) {
        error_print(0, "Fork failed (%s)", strerror(errno));
        return EXIT_FAILURE;
    } else if (pid == 0) {
        /* child */
        execlp(editor, editor, path, (char *)NULL);

        error_print(0, "Exec failed (%s)", strerror(errno));
        exit(EXIT_FAILURE);
    } else {
        /* parent */
        wait_pid = wait(&ret);
        if (wait_pid != pid) {
            error_print(0, "Child process other than the editor exited, weird");
            return EXIT_FAILURE;
        }
        if (!WIFEXITED(ret)) {
            error_print(0, "Editor exited in a non-standard way");
            return EXIT_FAILURE;
        }
    }

    return EXIT_SUCCESS;
}

static int
step_read_file(FILE *file, char **mem)
{
    size_t mem_size, mem_used;

    mem_size = 512;
    mem_used = 0;
    *mem = malloc(mem_size);

    do {
        if (mem_used == mem_size) {
            mem_size >>= 1;
            *mem = realloc(*mem, mem_size);
        }

        mem_used += fread(*mem + mem_used, 1, mem_size - mem_used, file);
    } while (mem_used == mem_size);

    (*mem)[mem_used] = '\0';

    if (ferror(file)) {
        free(*mem);
        error_print(0, "Error reading from file (%s)", strerror(errno));
        return EXIT_FAILURE;
    } else if (!feof(file)) {
        free(*mem);
        error_print(0, "Unknown file problem");
        return EXIT_FAILURE;
    }

    return EXIT_SUCCESS;
}

enum data_type {
    DATA_CONFIG,
    DATA_EDIT,
    DATA_RPC,
    DATA_NOTIF
};

static int
step_load_data(sr_session_ctx_t *sess, const char *file_path, LYD_FORMAT format, enum data_type data_type,
        int not_strict, struct lyd_node **data)
{
    const struct ly_ctx *ly_ctx;
    struct ly_in *in;
    char *ptr;
    int parse_flags;
    LY_ERR lyrc;

    ly_ctx = sr_get_context(sr_session_get_connection(sess));

    /* learn format */
    if (format == LYD_UNKNOWN) {
        if (!file_path) {
            error_print(0, "When reading data from STDIN, format must be specified");
            return EXIT_FAILURE;
        }

        ptr = strrchr(file_path, '.');
        if (ptr && !strcmp(ptr, ".xml")) {
            format = LYD_XML;
        } else if (ptr && !strcmp(ptr, ".json")) {
            format = LYD_JSON;
        } else if (ptr && !strcmp(ptr, ".lyb")) {
            format = LYD_LYB;
        } else {
            error_print(0, "Failed to detect format of \"%s\"", file_path);
            return EXIT_FAILURE;
        }
    }

    /* get input */
    if (file_path) {
        ly_in_new_filepath(file_path, 0, &in);
    } else {
        /* we need to load the data into memory first */
        if (step_read_file(stdin, &ptr)) {
            return EXIT_FAILURE;
        }
        ly_in_new_memory(ptr, &in);
    }

    /* parse data */
    switch (data_type) {
    case DATA_CONFIG:
        parse_flags = LYD_PARSE_NO_STATE | LYD_PARSE_ONLY | (not_strict ? 0 : LYD_PARSE_STRICT);
        lyrc = lyd_parse_data(ly_ctx, in, format, parse_flags, 0, data);
        break;
    case DATA_EDIT:
        parse_flags = LYD_PARSE_NO_STATE | LYD_PARSE_ONLY | LYD_PARSE_OPAQ;
        lyrc = lyd_parse_data(ly_ctx, in, format, parse_flags, 0, data);
        break;
    case DATA_RPC:
        lyrc = lyd_parse_rpc(ly_ctx, in, format, data, NULL);
        break;
    case DATA_NOTIF:
        lyrc = lyd_parse_notif(ly_ctx, in, format, data, NULL);
        break;
    }
    ly_in_free(in, 1);

    if (lyrc) {
        error_ly_print(ly_ctx);
        error_print(0, "Data parsing failed");
        return EXIT_FAILURE;
    }

    return EXIT_SUCCESS;
}

static int
step_create_input_file(LYD_FORMAT format, char *tmp_file)
{
    int fd;

    if (format == LYD_LYB) {
        error_print(0, "LYB binary format cannot be opened in a text editor");
        return EXIT_FAILURE;
    } else if (format == LYD_UNKNOWN) {
        format = LYD_XML;
    }

#ifdef SR_HAVE_MKSTEMPS
    int suffix;

    /* create temporary file, suffix is used only so that the text editor
     * can automatically use syntax highlighting */
    if (format == LYD_JSON) {
        sprintf(tmp_file, "/tmp/srtmpXXXXXX.json");
        suffix = 5;
    } else {
        sprintf(tmp_file, "/tmp/srtmpXXXXXX.xml");
        suffix = 4;
    }
    fd = mkstemps(tmp_file, suffix);
#else
    sprintf(tmp_file, "/tmp/srtmpXXXXXX");
    fd = mkstemp(tmp_file);
#endif
    if (fd == -1) {
        error_print(0, "Failed to open temporary file (%s)", strerror(errno));
        return EXIT_FAILURE;
    }
    close(fd);

    return EXIT_SUCCESS;
}

static int
op_import(sr_session_ctx_t *sess, const char *file_path, const char *module_name, LYD_FORMAT format, int not_strict,
        int timeout_s)
{
    struct lyd_node *data;
    int r;

    if (step_load_data(sess, file_path, format, DATA_CONFIG, not_strict, &data)) {
        return EXIT_FAILURE;
    }

    /* replace config (always spends data) */
    r = sr_replace_config(sess, module_name, data, timeout_s * 1000, 1);
    if (r) {
        error_print(r, "Replace config failed");
        return EXIT_FAILURE;
    }

    return EXIT_SUCCESS;
}

static int
op_export(sr_session_ctx_t *sess, const char *file_path, const char *module_name, const char *xpath, LYD_FORMAT format,
        uint32_t max_depth, int wd_opt, int timeout_s)
{
    struct lyd_node *data;
    FILE *file = NULL;
    char *str;
    int r;

    if (format == LYD_UNKNOWN) {
        format = LYD_XML;
    }

    if (file_path) {
        file = fopen(file_path, "w");
        if (!file) {
            error_print(0, "Failed to open \"%s\" for writing (%s)", file_path, strerror(errno));
            return EXIT_FAILURE;
        }
    }

    /* get subtrees */
    if (module_name) {
        asprintf(&str, "/%s:*", module_name);
        r = sr_get_data(sess, str, max_depth, timeout_s * 1000, 0, &data);
        free(str);
    } else if (xpath) {
        r = sr_get_data(sess, xpath, max_depth, timeout_s * 1000, 0, &data);
    } else {
        r = sr_get_data(sess, "/*", max_depth, timeout_s * 1000, 0, &data);
    }
    if (r != SR_ERR_OK) {
        error_print(r, "Getting data failed");
        if (file) {
            fclose(file);
        }
        return EXIT_FAILURE;
    }

    /* print exported data */
    lyd_print_file(file ? file : stdout, data, format, LYD_PRINT_WITHSIBLINGS | wd_opt);
    lyd_free_all(data);

    /* cleanup */
    if (file) {
        fclose(file);
    }
    return EXIT_SUCCESS;
}

static int
op_edit(sr_session_ctx_t *sess, const char *file_path, const char *editor, const char *module_name, LYD_FORMAT format,
<<<<<<< HEAD
        int not_strict, int lock, int wd_opt, int timeout_s, int wait)
=======
        int lock, int not_strict, int wd_opt, int timeout_s)
>>>>>>> 49f5e31e
{
    char tmp_file[22];
    int r, rc = EXIT_FAILURE;
    struct lyd_node *data;

    if (file_path) {
        /* just apply an edit from a file */
        if (step_load_data(sess, file_path, format, DATA_EDIT, 0, &data)) {
            return EXIT_FAILURE;
        }

        r = sr_edit_batch(sess, data, "merge");
        lyd_free_all(data);
        if (r != SR_ERR_OK) {
            error_print(r, "Failed to prepare edit");
            return EXIT_FAILURE;
        }

        r = sr_apply_changes(sess, timeout_s * 1000, 1);
        if (r != SR_ERR_OK) {
            error_print(r, "Failed to merge edit data");
            return EXIT_FAILURE;
        }

        return EXIT_SUCCESS;
    }

    /* create temporary file */
    if (step_create_input_file(format, tmp_file)) {
        return EXIT_FAILURE;
    }

    /* lock if requested */
    if (lock && ((r = sr_lock(sess, module_name)) != SR_ERR_OK)) {
        error_print(r, "Lock failed");
        return EXIT_FAILURE;
    }

    /* use export operation to get data to edit */
    if (op_export(sess, tmp_file, module_name, NULL, format, 0, wd_opt, timeout_s)) {
        goto cleanup_unlock;
    }

    /* edit */
    if (step_edit_input(editor, tmp_file)) {
        goto cleanup_unlock;
    }

    /* use import operation to store edited data */
    if (op_import(sess, tmp_file, module_name, format, not_strict, timeout_s)) {
        goto cleanup_unlock;
    }

    /* success */
    rc = EXIT_SUCCESS;

cleanup_unlock:
    if (lock && ((r = sr_unlock(sess, module_name)) != SR_ERR_OK)) {
        error_print(r, "Unlock failed");
    }
    return rc;
}

static int
<<<<<<< HEAD
op_rpc(sr_session_ctx_t *sess, const char *file_path, const char *editor, LYD_FORMAT format, int wd_opt, int timeout_s)
=======
op_rpc(sr_session_ctx_t *sess, const char *file_path, const char *editor, LYD_FORMAT format, int not_strict, int wd_opt,
        int timeout_s)
>>>>>>> 49f5e31e
{
    char tmp_file[22];
    int r;
    struct lyd_node *input, *output, *node;

    if (!file_path) {
        /* create temp file */
        if (step_create_input_file(format, tmp_file)) {
            return EXIT_FAILURE;
        }

        /* load rpc/action into the file */
        if (step_edit_input(editor, tmp_file)) {
            return EXIT_FAILURE;
        }

        file_path = tmp_file;
    }

    /* load the file */
    if (step_load_data(sess, file_path, format, DATA_RPC, 0, &input)) {
        return EXIT_FAILURE;
    }

    /* send rpc/action */
    r = sr_rpc_send_tree(sess, input, timeout_s * 1000, &output);
    lyd_free_all(input);
    if (r) {
        error_print(r, "Sending RPC/action failed");
        return EXIT_FAILURE;
    }

    /* print output if any */
    LY_LIST_FOR(lyd_child(output), node) {
        if (!(node->flags & LYD_DEFAULT)) {
            break;
        }
    }
    if (node) {
        lyd_print_file(stdout, output, format, wd_opt);
    }
    lyd_free_all(output);

    return EXIT_SUCCESS;
}

static int
op_notif(sr_session_ctx_t *sess, const char *file_path, const char *editor, LYD_FORMAT format)
{
    char tmp_file[22];
    int r;
    struct lyd_node *notif;

    if (!file_path) {
        /* create temp file */
        if (step_create_input_file(format, tmp_file)) {
            return EXIT_FAILURE;
        }

        /* load notif into the file */
        if (step_edit_input(editor, tmp_file)) {
            return EXIT_FAILURE;
        }

        file_path = tmp_file;
    }

    /* load the file */
    if (step_load_data(sess, file_path, format, DATA_NOTIF, 0, &notif)) {
        return EXIT_FAILURE;
    }

    /* send notification */
    r = sr_event_notif_send_tree(sess, notif);
    lyd_free_all(notif);
    if (r) {
        error_print(r, "Sending notification failed");
        return EXIT_FAILURE;
    }

    return EXIT_SUCCESS;
}

static int
op_copy(sr_session_ctx_t *sess, const char *file_path, sr_datastore_t source_ds, const char *module_name,
        LYD_FORMAT format, int not_strict, int timeout_s)
{
    int r;
    struct lyd_node *data;

    if (file_path) {
        /* load the file */
        if (step_load_data(sess, file_path, format, DATA_CONFIG, not_strict, &data)) {
            return EXIT_FAILURE;
        }

        /* replace data */
        r = sr_replace_config(sess, module_name, data, timeout_s * 1000, 1);
        if (r) {
            error_print(r, "Replace config failed");
            return EXIT_FAILURE;
        }
    } else {
        /* copy config */
        r = sr_copy_config(sess, module_name, source_ds, timeout_s * 1000, 1);
        if (r) {
            error_print(r, "Copy config failed");
            return EXIT_FAILURE;
        }
    }

    return EXIT_SUCCESS;
}

static int
op_new_data(sr_conn_ctx_t *conn, const char *file_path, const char *module_name, LYD_FORMAT format)
{
    int r;

    /* set the initial data */
    r = sr_install_module_data(conn, module_name, NULL, file_path, format);
    if (r) {
        error_print(r, "Install module data failed");
        return EXIT_FAILURE;
    }

    return EXIT_SUCCESS;
}

static int
arg_is_file(const char *optarg)
{
    return !access(optarg, F_OK);
}

static int
arg_get_ds(const char *optarg, sr_datastore_t *ds)
{
    if (!strcmp(optarg, "running")) {
        *ds = SR_DS_RUNNING;
    } else if (!strcmp(optarg, "startup")) {
        *ds = SR_DS_STARTUP;
    } else if (!strcmp(optarg, "candidate")) {
        *ds = SR_DS_CANDIDATE;
    } else if (!strcmp(optarg, "operational")) {
        *ds = SR_DS_OPERATIONAL;
    } else {
        error_print(0, "Unknown datastore \"%s\"", optarg);
        return -1;
    }

    return 0;
}

int
main(int argc, char **argv)
{
    sr_conn_ctx_t *conn = NULL;
    sr_session_ctx_t *sess = NULL;
    sr_datastore_t ds = SR_DS_RUNNING, source_ds;
    LYD_FORMAT format = LYD_UNKNOWN;
    const char *module_name = NULL, *editor = NULL, *file_path = NULL, *xpath = NULL, *op_str;
    char *ptr;
    sr_log_level_t log_level = SR_LL_ERR;
    int r, rc = EXIT_FAILURE, opt, operation = 0, lock = 0, not_strict = 0, timeout = 0, wd_opt = 0;
    uint32_t max_depth = 0;
    struct option options[] = {
        {"help",            no_argument,       NULL, 'h'},
        {"version",         no_argument,       NULL, 'V'},
        {"import",          optional_argument, NULL, 'I'},
        {"export",          optional_argument, NULL, 'X'},
        {"edit",            optional_argument, NULL, 'E'},
        {"rpc",             optional_argument, NULL, 'R'},
        {"notification",    optional_argument, NULL, 'N'},
        {"copy-from",       required_argument, NULL, 'C'},
        {"new-data",        required_argument, NULL, 'W'},
        {"datastore",       required_argument, NULL, 'd'},
        {"module",          required_argument, NULL, 'm'},
        {"xpath",           required_argument, NULL, 'x'},
        {"format",          required_argument, NULL, 'f'},
        {"lock",            no_argument,       NULL, 'l'},
        {"not-strict",      no_argument,       NULL, 'n'},
        {"depth",           required_argument, NULL, 'p'},
        {"timeout",         required_argument, NULL, 't'},
        {"defaults",        required_argument, NULL, 'e'},
        {"verbosity",       required_argument, NULL, 'v'},
        {NULL,              0,                 NULL, 0},
    };

    if (argc == 1) {
        help_print();
        goto cleanup;
    }

    /* process options */
    opterr = 0;
    while ((opt = getopt_long(argc, argv, "hVI::X::E::R::N::C:W:d:m:x:f:lnp:t:e:v:", options, NULL)) != -1) {
        switch (opt) {
        case 'h':
            version_print();
            help_print();
            rc = EXIT_SUCCESS;
            goto cleanup;
        case 'V':
            version_print();
            rc = EXIT_SUCCESS;
            goto cleanup;
        case 'I':
            if (operation) {
                error_print(0, "Operation already specified");
                goto cleanup;
            }
            if (optarg) {
                file_path = optarg;
            }
            operation = opt;
            break;
        case 'X':
            if (operation) {
                error_print(0, "Operation already specified");
                goto cleanup;
            }
            if (optarg) {
                file_path = optarg;
            }
            operation = opt;
            break;
        case 'E':
            if (operation) {
                error_print(0, "Operation already specified");
                goto cleanup;
            }
            if (optarg) {
                if (arg_is_file(optarg)) {
                    file_path = optarg;
                } else {
                    editor = optarg;
                }
            }
            operation = opt;
            break;
        case 'R':
            if (operation) {
                error_print(0, "Operation already specified");
                goto cleanup;
            }
            if (optarg) {
                if (arg_is_file(optarg)) {
                    file_path = optarg;
                } else {
                    editor = optarg;
                }
            }
            operation = opt;
            break;
        case 'N':
            if (operation) {
                error_print(0, "Operation already specified");
                goto cleanup;
            }
            if (optarg) {
                if (arg_is_file(optarg)) {
                    file_path = optarg;
                } else {
                    editor = optarg;
                }
            }
            operation = opt;
            break;
        case 'C':
            if (operation) {
                error_print(0, "Operation already specified");
                goto cleanup;
            }
            if (arg_is_file(optarg)) {
                file_path = optarg;
            } else {
                if (arg_get_ds(optarg, &source_ds)) {
                    goto cleanup;
                }
            }
            operation = opt;
            break;
        case 'W':
            if (operation) {
                error_print(0, "Operation already specified");
                goto cleanup;
            }
            file_path = optarg;
            operation = opt;
            break;
        case 'd':
            if (arg_get_ds(optarg, &ds)) {
                goto cleanup;
            }
            break;
        case 'm':
            if (module_name) {
                error_print(0, "Module already specified");
                goto cleanup;
            } else if (xpath) {
                error_print(0, "Only one of options --module and --xpath can be set");
                goto cleanup;
            }
            module_name = optarg;
            break;
        case 'x':
            if (xpath) {
                error_print(0, "XPath already specified");
                goto cleanup;
            } else if (module_name) {
                error_print(0, "Only one of options --module and --xpath can be set");
                goto cleanup;
            }
            xpath = optarg;
            break;
        case 'f':
            if (!strcmp(optarg, "xml")) {
                format = LYD_XML;
            } else if (!strcmp(optarg, "json")) {
                format = LYD_JSON;
            } else if (!strcmp(optarg, "lyb")) {
                format = LYD_LYB;
            } else {
                error_print(0, "Unknown format \"%s\"", optarg);
                goto cleanup;
            }
            break;
        case 'l':
            lock = 1;
            break;
        case 'n':
            not_strict = 1;
            break;
        case 'p':
            max_depth = strtoul(optarg, &ptr, 10);
            if (ptr[0]) {
                error_print(0, "Invalid depth \"%s\"", optarg);
                goto cleanup;
            }
            break;
        case 't':
            timeout = strtoul(optarg, &ptr, 10);
            if (ptr[0]) {
                error_print(0, "Invalid timeout \"%s\"", optarg);
                goto cleanup;
            }
            break;
        case 'e':
            if (!strcmp(optarg, "report-all")) {
                wd_opt = LYD_PRINT_WD_ALL;
            } else if (!strcmp(optarg, "report-all-tagged")) {
                wd_opt = LYD_PRINT_WD_ALL_TAG;
            } else if (!strcmp(optarg, "trim")) {
                wd_opt = LYD_PRINT_WD_TRIM;
            } else if (!strcmp(optarg, "explicit")) {
                wd_opt = LYD_PRINT_WD_EXPLICIT;
            } else if (!strcmp(optarg, "implicit-tagged")) {
                wd_opt = LYD_PRINT_WD_IMPL_TAG;
            } else {
                error_print(0, "Invalid defaults mode \"%s\"", optarg);
                goto cleanup;
            }
            break;
        case 'v':
            if (!strcmp(optarg, "none")) {
                log_level = SR_LL_NONE;
            } else if (!strcmp(optarg, "error")) {
                log_level = SR_LL_ERR;
            } else if (!strcmp(optarg, "warning")) {
                log_level = SR_LL_WRN;
            } else if (!strcmp(optarg, "info")) {
                log_level = SR_LL_INF;
            } else if (!strcmp(optarg, "debug")) {
                log_level = SR_LL_DBG;
            } else if ((strlen(optarg) == 1) && (optarg[0] >= '0') && (optarg[0] <= '4')) {
                log_level = atoi(optarg);
            } else {
                error_print(0, "Invalid verbosity \"%s\"", optarg);
                goto cleanup;
            }
            break;
        default:
            error_print(0, "Invalid option or missing argument: -%c", optopt);
            goto cleanup;
        }
    }

    /* check for additional argument */
    if (optind < argc) {
        error_print(0, "Redundant parameters (%s)", argv[optind]);
        goto cleanup;
    }

    /* check if operation on the datastore is supported */
    if (ds == SR_DS_OPERATIONAL) {
        switch (operation) {
        case 'I':
            op_str = "Import";
            break;
        case 'E':
            op_str = "Edit";
            break;
        case 'C':
            op_str = "Copy-config";
            break;
        default:
            op_str = NULL;
            break;
        }

        if (op_str) {
            error_print(0, "%s operation on operational DS not supported, changes would be lost after session is terminated", op_str);
            goto cleanup;
        }
    }

    /* set logging */
    sr_log_stderr(log_level);

    /* create connection */
    if ((r = sr_connect(0, &conn)) != SR_ERR_OK) {
        error_print(r, "Failed to connect");
        goto cleanup;
    }

    /* create session */
    if ((r = sr_session_start(conn, ds, &sess)) != SR_ERR_OK) {
        error_print(r, "Failed to start a session");
        goto cleanup;
    }

    /* perform the operation */
    switch (operation) {
    case 'I':
        rc = op_import(sess, file_path, module_name, format, not_strict, timeout);
        break;
    case 'X':
        rc = op_export(sess, file_path, module_name, xpath, format, max_depth, wd_opt, timeout);
        break;
    case 'E':
        rc = op_edit(sess, file_path, editor, module_name, format, lock, not_strict, wd_opt, timeout);
        break;
    case 'R':
        rc = op_rpc(sess, file_path, editor, format, wd_opt, timeout);
        break;
    case 'N':
        rc = op_notif(sess, file_path, editor, format);
        break;
    case 'C':
        rc = op_copy(sess, file_path, source_ds, module_name, format, not_strict, timeout);
        break;
    case 'W':
        if (!module_name) {
            error_print(0, "Module must be specified when setting its initial data");
            break;
        } else if (!format) {
            error_print(0, "Format of the file must be specified when setting initial data");
            break;
        }
        rc = op_new_data(conn, file_path, module_name, format);
        break;
    case 0:
        error_print(0, "No operation specified");
        break;
    default:
        error_print(0, "Internal");
        break;
    }

cleanup:
    sr_session_stop(sess);
    sr_disconnect(conn);
    return rc;
}<|MERGE_RESOLUTION|>--- conflicted
+++ resolved
@@ -54,50 +54,6 @@
 help_print(void)
 {
     printf(
-<<<<<<< HEAD
-        "Usage:\n"
-        "  sysrepocfg <operation-option> [other-options]\n"
-        "\n"
-        "Available operation-options:\n"
-        "  -h, --help                   Prints usage help.\n"
-        "  -V, --version                Prints only information about sysrepo version.\n"
-        "  -I, --import[=<file-path>]   Import the configuration from a file or STDIN.\n"
-        "  -X, --export[=<file-path>]   Export configuration to a file or STDOUT.\n"
-        "  -E, --edit[=<file-path>/<editor>]\n"
-        "                               Edit configuration data by merging (applying) a configuration (edit) file or\n"
-        "                               by editing the current datastore content using a text editor.\n"
-        "  -R, --rpc[=<file-path>/<editor>]\n"
-        "                               Send a RPC/action in a file or using a text editor. Output is printed to STDOUT.\n"
-        "  -N, --notification[=<file-path>/<editor>]\n"
-        "                               Send a notification in a file or using a text editor.\n"
-        "  -C, --copy-from <file-path>/<source-datastore>\n"
-        "                               Perform a copy-config from a file or a datastore.\n"
-        "  -W, --new-data <file-path>   Set the configuration from a file as the initial one for a new module only scheduled\n"
-        "                               to be installed. Is useful for modules with mandatory top-level nodes.\n"
-        "\n"
-        "       When both a <file-path> and <editor>/<target-datastore> can be specified, it is always first checked\n"
-        "       that the file exists. If not, then it is interpreted as the other parameter.\n"
-        "       If no <file-path> and no <editor> is set, use text editor in $VISUAL or $EDITOR environment variables.\n"
-        "\n"
-        "Available other-options:\n"
-        "  -d, --datastore <datastore>  Datastore to be operated on, \"running\" by default (\"running\", \"startup\",\n"
-        "                               \"candidate\", or \"operational\") (import, export, edit, copy-from op).\n"
-        "  -m, --module <module-name>   Module to be operated on, otherwise it is operated on full datastore\n"
-        "                               (import, export, edit, copy-from, mandatory for new-data op).\n"
-        "  -x, --xpath <xpath>          XPath to select (export op).\n"
-        "  -f, --format <format>        Data format to be used, by default based on file extension or \"xml\" if not applicable\n"
-        "                               (\"xml\", \"json\", or \"lyb\") (import, export, edit, rpc, notification, copy-from, new-data op).\n"
-        "  -l, --lock                   Lock the specified datastore for the whole operation (edit op).\n"
-        "  -n, --not-strict             Silently ignore any unknown data (import, edit, copy-from op).\n"
-        "  -p, --depth <number>         Limit the depth of returned subtrees, 0 so unlimited by default (export op).\n"
-        "  -t, --timeout <seconds>      Set the timeout for the operation, otherwise the default one is used.\n"
-        "  -w, --wait                   Wait for all the callbacks to be called on a data change including DONE or ABORT.\n"
-        "  -e, --defaults <wd-mode>     Print the default values, which are hidden by default (\"report-all\",\n"
-        "                               \"report-all-tagged\", \"trim\", \"explicit\", \"implicit-tagged\") (export, edit, rpc op).\n"
-        "  -v, --verbosity <level>      Change verbosity to a level (none, error, warning, info, debug) or number (0, 1, 2, 3, 4).\n"
-        "\n"
-    );
-=======
             "Usage:\n"
             "  sysrepocfg <operation-option> [other-options]\n"
             "\n"
@@ -139,7 +95,6 @@
             "                               \"report-all-tagged\", \"trim\", \"explicit\", \"implicit-tagged\") (export, edit, rpc op).\n"
             "  -v, --verbosity <level>      Change verbosity to a level (none, error, warning, info, debug) or number (0, 1, 2, 3, 4).\n"
             "\n");
->>>>>>> 49f5e31e
 }
 
 static void
@@ -436,11 +391,7 @@
 
 static int
 op_edit(sr_session_ctx_t *sess, const char *file_path, const char *editor, const char *module_name, LYD_FORMAT format,
-<<<<<<< HEAD
-        int not_strict, int lock, int wd_opt, int timeout_s, int wait)
-=======
         int lock, int not_strict, int wd_opt, int timeout_s)
->>>>>>> 49f5e31e
 {
     char tmp_file[22];
     int r, rc = EXIT_FAILURE;
@@ -505,12 +456,7 @@
 }
 
 static int
-<<<<<<< HEAD
 op_rpc(sr_session_ctx_t *sess, const char *file_path, const char *editor, LYD_FORMAT format, int wd_opt, int timeout_s)
-=======
-op_rpc(sr_session_ctx_t *sess, const char *file_path, const char *editor, LYD_FORMAT format, int not_strict, int wd_opt,
-        int timeout_s)
->>>>>>> 49f5e31e
 {
     char tmp_file[22];
     int r;
