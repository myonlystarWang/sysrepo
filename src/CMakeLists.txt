set(COMMON_DIR "${CMAKE_CURRENT_SOURCE_DIR}/common")
set(UTILS_DIR "${CMAKE_CURRENT_SOURCE_DIR}/utils")
set(EXECUTABLES_DIR "${CMAKE_CURRENT_SOURCE_DIR}/executables")

include_directories("${PROJECT_SOURCE_DIR}/inc" "${CMAKE_CURRENT_SOURCE_DIR}" "${COMMON_DIR}" "${UTILS_DIR}" "${EXECUTABLES_DIR}")

#compile protobuf-c
set(PROTO_NAME sysrepo)
set(PROTO_FILE "${CMAKE_CURRENT_SOURCE_DIR}/${PROTO_NAME}.proto")
set(GENERATED_PROTO "${COMMON_DIR}/${PROTO_NAME}.pb-c.c")

get_filename_component(ABS_PATH ${PROTO_FILE} PATH)
add_custom_command(
    OUTPUT "${COMMON_DIR}/${PROTO_NAME}.pb-c.c"
    "${COMMON_DIR}/${PROTO_NAME}.pb-c.h"
   COMMAND  ${PROTOBUFC_PROTOC_EXECUTABLE}
   ARGS --c_out ${COMMON_DIR} -I ${ABS_PATH} ${PROTO_FILE}
   DEPENDS ${PROTO_FILE}
   COMMENT "Running C protocol buffer compiler on ${PROTO_FILE}"
   VERBATIM )

add_custom_target(proto DEPENDS ${COMMON_DIR}/${PROTO_NAME}.pb-c.c)

configure_file("${COMMON_DIR}/sr_constants.h.in" "${COMMON_DIR}/sr_constants.h" ESCAPE_QUOTES @ONLY)

# common sources
set (COMMON_SOURCES
    ${GENERATED_PROTO}
    ${COMMON_DIR}/sr_common.c
    ${COMMON_DIR}/sr_utils.c
    ${COMMON_DIR}/sr_data_structs.c
    ${COMMON_DIR}/sr_logger.c
    ${COMMON_DIR}/sr_protobuf.c
<<<<<<< HEAD
    ${COMMON_DIR}/sr_experimental.c
=======
    ${UTILS_DIR}/xpath_utils.c
>>>>>>> f0ff4a1f
)

# client library sources
set(SYSREPO_SOURCES
    client_library.c
    cl_subscription_manager.c
    cl_common.c
)

# sysrepo engine sources
set(SYSREPO_ENGINE_SOURCES
    access_control.c
    connection_manager.c
    cm_session_manager.c
    request_processor.c
    rp_dt_xpath.c
    rp_dt_lookup.c
    rp_dt_get.c
    rp_dt_edit.c
    data_manager.c
    notification_processor.c
    persistence_manager.c
    module_dependencies.c
)

add_library(COMMON OBJECT ${COMMON_SOURCES})
set_property(TARGET COMMON PROPERTY COMPILE_FLAGS "-fPIC")

add_library(SR_SRC OBJECT  ${SYSREPO_SOURCES})
set_property(TARGET SR_SRC PROPERTY COMPILE_FLAGS "-fPIC")

add_library(SR_ENGINE OBJECT  ${SYSREPO_ENGINE_SOURCES})
set_property(TARGET SR_ENGINE PROPERTY COMPILE_FLAGS "-fPIC")

add_dependencies(SR_ENGINE COMMON)

set(HEADERS "${PROJECT_SOURCE_DIR}/inc/sysrepo.h")

if(USE_AVL_LIB)
    set(LINK_LIBRARIES pthread rt ${AVL_LIBRARIES} ${EV_LIBRARIES} ${PROTOBUF-C_LIBRARIES} ${YANG_LIBRARIES})
else(USE_AVL_LIB)
    set(LINK_LIBRARIES pthread rt ${REDBLACK_LIBRARIES} ${EV_LIBRARIES} ${PROTOBUF-C_LIBRARIES} ${YANG_LIBRARIES})
endif(USE_AVL_LIB)

# sysrepo library
add_library(sysrepo SHARED $<TARGET_OBJECTS:COMMON> $<TARGET_OBJECTS:SR_SRC>)
add_library(sysrepo_a $<TARGET_OBJECTS:COMMON> $<TARGET_OBJECTS:SR_SRC>)
SET_TARGET_PROPERTIES(sysrepo_a PROPERTIES
              OUTPUT_NAME sysrepo CLEAN_DIRECT_OUTPUT 1)
target_link_libraries(sysrepo ${LINK_LIBRARIES} sysrepo-engine)
target_link_libraries(sysrepo_a ${LINK_LIBRARIES} sysrepo-engine_a)

# sysrepo-engine library
add_library(sysrepo-engine SHARED $<TARGET_OBJECTS:COMMON> $<TARGET_OBJECTS:SR_ENGINE>)
add_library(sysrepo-engine_a $<TARGET_OBJECTS:COMMON> $<TARGET_OBJECTS:SR_ENGINE>)
SET_TARGET_PROPERTIES(sysrepo-engine_a PROPERTIES
              OUTPUT_NAME sysrepo-engine CLEAN_DIRECT_OUTPUT 1)
target_link_libraries(sysrepo-engine_a ${LINK_LIBRARIES})
target_link_libraries(sysrepo-engine ${LINK_LIBRARIES})

# sysrepo daemon
add_executable(sysrepod ${EXECUTABLES_DIR}/sysrepod.c)
target_link_libraries(sysrepod sysrepo-engine)

# sysrepo plugin daemon
add_executable(sysrepo-plugind ${EXECUTABLES_DIR}/sysrepo-plugind.c)
target_link_libraries(sysrepo-plugind sysrepo ${EV_LIBRARIES} ${CMAKE_DL_LIBS})

# sysrepoctl tool
add_executable(sysrepoctl ${EXECUTABLES_DIR}/sysrepoctl.c)
target_link_libraries(sysrepoctl sysrepo ${YANG_LIBRARIES})

# sysrepocfg tool
add_executable(sysrepocfg ${EXECUTABLES_DIR}/sysrepocfg.c)
target_link_libraries(sysrepocfg sysrepo ${YANG_LIBRARIES})

install(TARGETS sysrepo DESTINATION ${LIB_INSTALL_DIR})
install(TARGETS sysrepo_a DESTINATION ${LIB_INSTALL_DIR})
install(TARGETS sysrepo-engine DESTINATION ${LIB_INSTALL_DIR})
install(TARGETS sysrepo-engine_a DESTINATION ${LIB_INSTALL_DIR})
install(TARGETS sysrepod DESTINATION ${BIN_INSTALL_DIR})
install(TARGETS sysrepo-plugind DESTINATION ${BIN_INSTALL_DIR})
install(TARGETS sysrepoctl DESTINATION ${BIN_INSTALL_DIR})
install(TARGETS sysrepocfg DESTINATION ${BIN_INSTALL_DIR})
install(FILES ${HEADERS} DESTINATION ${INCLUDE_INSTALL_DIR})
install(FILES "${PROJECT_SOURCE_DIR}/inc/xpath_utils.h" DESTINATION ${INCLUDE_INSTALL_DIR}/sysrepo)<|MERGE_RESOLUTION|>--- conflicted
+++ resolved
@@ -31,11 +31,8 @@
     ${COMMON_DIR}/sr_data_structs.c
     ${COMMON_DIR}/sr_logger.c
     ${COMMON_DIR}/sr_protobuf.c
-<<<<<<< HEAD
     ${COMMON_DIR}/sr_experimental.c
-=======
     ${UTILS_DIR}/xpath_utils.c
->>>>>>> f0ff4a1f
 )
 
 # client library sources
