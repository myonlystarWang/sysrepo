/**
 * @file connection_manager.c
 * @author Rastislav Szabo <raszabo@cisco.com>, Lukas Macko <lmacko@cisco.com>
 * @brief Implementation of Connection Manager - module that handles all connections to Sysrepo Engine.
 *
 * @copyright
 * Copyright 2015 Cisco Systems, Inc.
 *
 * Licensed under the Apache License, Version 2.0 (the "License");
 * you may not use this file except in compliance with the License.
 * You may obtain a copy of the License at
 *
 *    http://www.apache.org/licenses/LICENSE-2.0
 *
 * Unless required by applicable law or agreed to in writing, software
 * distributed under the License is distributed on an "AS IS" BASIS,
 * WITHOUT WARRANTIES OR CONDITIONS OF ANY KIND, either express or implied.
 * See the License for the specific language governing permissions and
 * limitations under the License.
 */

#include <stdlib.h>
#include <stdio.h>
#include <unistd.h>
#include <stdbool.h>
#include <stdint.h>
#include <inttypes.h>
#include <sys/socket.h>
#include <sys/un.h>
#include <sys/types.h>
#include <fcntl.h>
#include <pthread.h>
#include <signal.h>
#include <arpa/inet.h>
#include <ev.h>

#include "sr_common.h"
#include "cm_session_manager.h"
#include "request_processor.h"
#include "connection_manager.h"

#define CM_IN_BUFF_MIN_SPACE 512  /**< Minimal empty space in the input buffer. */
#define CM_BUFF_ALLOC_CHUNK 1024  /**< Chunk size for buffer expansions. */

#define CM_INIT_MSG_QUEUE_SIZE 10      /**< Initial size of the message queue. */
#define CM_INIT_SESS_REQ_QUEUE_SIZE 2  /**< Initial size of the request queue buffer. */

#define CM_MAX_SIGNAL_WATCHERS 2  /**< Maximum number of signals that Connection Manager can watch for. */

#define CM_SUBSCRIBER_DISCONNECT_TIMEOUT 1  /**< Timeout (in seconds) to wait after disconnection of a subscriber
                                                 before removing of the subscription. */

/**
 * @brief Connection Manager context.
 */
typedef struct cm_ctx_s {
    /** Mode in which Connection Manager will operate. */
    cm_connection_mode_t mode;

    /** Session Manager context. */
    sm_ctx_t *sm_ctx;
    /** Request Processor context. */
    rp_ctx_t *rp_ctx;

    /** Path where unix-domain server is binded to. */
    const char *server_socket_path;
    /** Socket descriptor used to listen & accept new unix-domain connections. */
    int listen_socket_fd;

    /** Queue of messages to be sent to their recipients. */
    sr_cbuff_t *msg_queue;
    /** Message queue mutex. */
    pthread_mutex_t msg_queue_mutex;

    /** Queue of requests to be sent to the Request Processor after some timeout. */
    sr_cbuff_t *delayed_requests_queue;
    /** Linked-list of all delayed requests (to be sent to the Request Processor after some timeout). */
    struct cm_delayed_request_ctx_s *delayed_requests;

    /** Thread where event loop will be running in case of library mode. */
    pthread_t event_loop_thread;

    /** Event loop context. */
    struct ev_loop *event_loop;
    /** Watcher for events on server unix-domain socket. */
    ev_io server_watcher;
    /** Watcher for stop request events. */
    ev_async stop_watcher;
    /** Watcher for message enqueue events. */
    ev_async msg_queue_watcher;
    /** Watcher for signals. */
    ev_signal signal_watchers[CM_MAX_SIGNAL_WATCHERS];
    /** Callbacks called by individual signal watchers. */
    cm_signal_cb signal_callbacks[CM_MAX_SIGNAL_WATCHERS];
} cm_ctx_t;

/**
 * @brief Buffer of raw data received from / to be sent to the other side.
 */
typedef struct cm_buffer_s {
    uint8_t *data;  /**< Data of the buffer. */
    size_t size;    /**< Current size of the buffer. */
    size_t start;   /**< Position where the useful data start. */
    size_t pos;     /**< Current position in the buffer. */
} cm_buffer_t;

/**
 * @brief Context used to store session-related data managed by Connection Manager.
 */
typedef struct cm_session_ctx_s {
    uint32_t rp_req_cnt;           /**< Number of session-related outstanding requests in Request Processor. */
    sr_cbuff_t *rp_request_queue;  /**< Queue of requests waiting for forwarding to Request Processor. */
    uint32_t rp_resp_expected;     /**< Number of expected session-related responses to be forwarded to Request Processor. */
    rp_session_t *rp_session;      /**< Request Processor's session context. */
    bool stop_requested;           /**< Session-stop requested, but there are still some outstanding requests in RP.
                                        Session will be freed as soon as the response comes from RP. */
} cm_session_ctx_t;

/**
 * @brief Context used to store connection-related data managed by Connection Manager.
 */
typedef struct cm_connection_ctx_s {
    cm_ctx_t *cm_ctx;      /**< Connection Manager context related to this connection. */
    cm_buffer_t in_buff;   /**< Input buffer. If not empty, there is some received data to be processed. */
    cm_buffer_t out_buff;  /**< Output buffer. If not empty, there is some data to be sent when receiver is ready. */
    ev_io read_watcher;    /**< Watcher for readable events on connection's socket. */
    ev_io write_watcher;   /**< Watcher for writable events on connection's socket. */
} cm_connection_ctx_t;

/**
 * @brief Context of a delayed request (request to be sent to the Request Processor after some timeout).
 */
typedef struct cm_delayed_request_ctx_s {
    cm_ctx_t *cm_ctx;                       /**< Connection Manager context related to this request. */
    cm_session_ctx_t *session;              /**< Session context related to this request. */
    Sr__Msg *msg;                           /**< Message with the request. */
    ev_timer timer;                         /**< Timer used to determine when to send the request. */
    struct cm_delayed_request_ctx_s *next;  /**< Pointer to the next scheduled delayed request. */
} cm_delayed_request_ctx_t;

/**
 * @brief Initializes unix-domain socket server.
 */
static int
cm_server_init(cm_ctx_t *cm_ctx, const char *socket_path)
{
    int fd = -1;
    int rc = SR_ERR_OK;
    struct sockaddr_un addr = { 0, };
    mode_t old_umask = 0;

    CHECK_NULL_ARG2(cm_ctx, socket_path);

    SR_LOG_DBG("Initializing sysrepo server at socket=%s", socket_path);

    fd = socket(AF_UNIX, SOCK_STREAM, 0);
    if (-1 == fd){
        SR_LOG_ERR("Socket create error: %s", sr_strerror_safe(errno));
        rc = SR_ERR_INIT_FAILED;
        goto cleanup;
    }

    rc = sr_fd_set_nonblock(fd);
    if (SR_ERR_OK != rc) {
        SR_LOG_ERR_MSG("Cannot set socket to nonblocking mode.");
        rc = SR_ERR_INIT_FAILED;
        goto cleanup;
    }

    cm_ctx->server_socket_path = strdup(socket_path);
    if (NULL == cm_ctx->server_socket_path) {
        SR_LOG_ERR_MSG("Cannot allocate string for socket path.");
        rc = SR_ERR_NOMEM;
        goto cleanup;
    }
    unlink(socket_path);

    addr.sun_family = AF_UNIX;
    strncpy(addr.sun_path, socket_path, sizeof(addr.sun_path)-1);

    /* create the unix-domain socket writable to anyone */
    old_umask = umask(0);
    rc = bind(fd, (struct sockaddr*)&addr, sizeof(addr));
    umask(old_umask);

    if (-1 == rc) {
        SR_LOG_ERR("Socket bind error: %s", sr_strerror_safe(errno));
        rc = SR_ERR_INIT_FAILED;
        goto cleanup;
    }

    rc = listen(fd, SOMAXCONN);
    if (-1 == rc) {
        SR_LOG_ERR("Socket listen error: %s", sr_strerror_safe(errno));
        rc = SR_ERR_INIT_FAILED;
        goto cleanup;
    }

    cm_ctx->listen_socket_fd = fd;
    return SR_ERR_OK;

cleanup:
    if (-1 != fd) {
        close(fd);
    }
    unlink(socket_path);
    free((char*)cm_ctx->server_socket_path);
    return rc;
}

/**
 * @brief Cleans up unix-domain socket server.
 */
static void
cm_server_cleanup(cm_ctx_t *cm_ctx)
{
    if (NULL != cm_ctx) {
        if (-1 != cm_ctx->listen_socket_fd) {
            close(cm_ctx->listen_socket_fd);
        }
        if (NULL != cm_ctx->server_socket_path) {
            unlink(cm_ctx->server_socket_path);
            free((char*)cm_ctx->server_socket_path);
        }
    }
}

/**
 * @brief Cleans up Connection Manager-related session data. Automatically called from Session Manager.
 */
static void
cm_session_data_cleanup(void *session)
{
    Sr__Msg *msg = NULL;
    sm_session_t *sm_session = (sm_session_t*)session;
    if ((NULL != sm_session) && (NULL != sm_session->cm_data)) {
        while (sr_cbuff_dequeue(sm_session->cm_data->rp_request_queue, &msg)) {
            sr__msg__free_unpacked(msg, NULL);
        }
        sr_cbuff_cleanup(sm_session->cm_data->rp_request_queue);
        free(sm_session->cm_data);
        sm_session->cm_data = NULL;
    }
}

/**
 * @brief Cleans up Connection Manager-related connection data. Automatically called from Session Manager.
 */
static void
cm_connection_data_cleanup(void *connection)
{
    sm_connection_t *sm_connection = (sm_connection_t*)connection;
    if ((NULL != sm_connection) && (NULL != sm_connection->cm_data)) {
        free(sm_connection->cm_data->in_buff.data);
        free(sm_connection->cm_data->out_buff.data);
        free(sm_connection->cm_data);
        sm_connection->cm_data = NULL;
    }
}

/**
 * @brief Callback called by the event loop when an delayed request timer has elapsed.
 */
static void
cm_delayed_request_cb(struct ev_loop *loop, ev_timer *w, int revents)
{
    cm_delayed_request_ctx_t *req = NULL, *prev = NULL;
    int rc = SR_ERR_OK;

    CHECK_NULL_ARG_VOID2(w, w->data);
    req = (cm_delayed_request_ctx_t*)w->data;

    CHECK_NULL_ARG_VOID3(req, req->cm_ctx, req->msg);

    rc = rp_msg_process(req->cm_ctx->rp_ctx, (NULL != req->session ? req->session->rp_session : NULL), req->msg);
    if (SR_ERR_OK != rc) {
        SR_LOG_WRN_MSG("Unable to send the delayed request to the Request Processor.");
    } else {
        SR_LOG_DBG_MSG("Delayed request sent to the Request Processor.");
    }

    /* remove the request from linked list */
    if (req == req->cm_ctx->delayed_requests) {
        req->cm_ctx->delayed_requests = req->next;
    } else {
        prev = req->cm_ctx->delayed_requests;
        while ((NULL != prev) && (req != prev->next)) {
            prev = prev->next;
        }
        if (NULL != prev) {
            prev->next = req->next;
        }
    }

    free(req);
}

/**
 * @brief Sends a message to the Request Processor after specified timeout.
 */
static int
cm_delayed_msg_process(cm_ctx_t *cm_ctx, cm_session_ctx_t *session, Sr__Msg *msg, double timeout)
{
    cm_delayed_request_ctx_t *req = NULL, *prev = NULL;

    CHECK_NULL_ARG2(cm_ctx, msg);

    SR_LOG_DBG("Scheduling a delayed request for %f seconds.", timeout);

    /* allocate the delayed request context */
    req = calloc(1, sizeof(*req));
    CHECK_NULL_NOMEM_RETURN(req);

    req->cm_ctx = cm_ctx;
    req->session = session;
    req->msg = msg;

    /* put the context at the end of the linked-list in CM context */
    if (NULL == cm_ctx->delayed_requests) {
        cm_ctx->delayed_requests = req;
    } else {
        prev = cm_ctx->delayed_requests;
        while (NULL != prev->next) {
            prev = prev->next;
        }
        prev->next = req;
    }

    /* schedule the timer */
    ev_timer_init(&req->timer, cm_delayed_request_cb, timeout, 0.);
    req->timer.data = req;
    ev_timer_start(cm_ctx->event_loop, &req->timer);

    return SR_ERR_OK;
}

/**
 * @brief Request removal of subscriptions with the specified destination address.
 */
static int
cm_subscr_unsubscribe_destination(cm_ctx_t *cm_ctx, const char *destination_address, double delay)
{
    Sr__Msg *msg_req = NULL;
    int rc = SR_ERR_OK;

    CHECK_NULL_ARG2(cm_ctx, destination_address);

    SR_LOG_DBG("Requesting removal of subscriptions for the destination '%s'.", destination_address);

    rc = sr_gpb_internal_req_alloc(SR__OPERATION__UNSUBSCRIBE_DESTINATION, &msg_req);
    CHECK_RC_MSG_GOTO(rc, cleanup, "Cannot allocate GPB message.");

    msg_req->internal_request->unsubscribe_dst_req->destination = strdup(destination_address);
    CHECK_NULL_NOMEM_GOTO(msg_req->internal_request->unsubscribe_dst_req->destination, rc, cleanup);

    if (delay > 0) {
        /* unsubscribe after timeout to prevent configuration flaps in running ds */
        rc = cm_delayed_msg_process(cm_ctx, NULL, msg_req, delay);
    } else {
        /* unsubscribe immediately */
        rc = rp_msg_process(cm_ctx->rp_ctx, NULL, msg_req);
    }
    if (SR_ERR_OK != rc) {
        SR_LOG_ERR("Unable to remove subscriptions for the destination '%s'.", destination_address);
    }

    return rc;

cleanup:
    if (NULL != msg_req) {
        sr__msg__free_unpacked(msg_req, NULL);
    }
    return rc;
}

/**
 * @brief Close the connection inside of Connection Manager and Request Processor.
 */
static int
cm_conn_close(cm_ctx_t *cm_ctx, sm_connection_t *conn)
{
    sm_session_list_t *sess = NULL;
    bool drop_session = false;

    CHECK_NULL_ARG2(cm_ctx, conn);

    SR_LOG_INF("Closing the connection %p.", (void*)conn);

    if (NULL != conn->cm_data) {
        ev_io_stop(cm_ctx->event_loop, &conn->cm_data->read_watcher);
        ev_io_stop(cm_ctx->event_loop, &conn->cm_data->write_watcher);
    }
    close(conn->fd);

    /* close all sessions assigned to this connection */
    while (NULL != conn->session_list) {
        sess = conn->session_list;
        if (NULL != sess->session) {
            drop_session = true;
            if (NULL != sess->session->cm_data) {
                if (sess->session->cm_data->rp_req_cnt > 0) {
                    /* there are some outstanding requests in RP, drop the session after the last response from RP comes */
                    sess->session->cm_data->stop_requested = true;
                    drop_session = false;
                } else {
                    /* stop the session in Request Processor immediately */
                    rp_session_stop(cm_ctx->rp_ctx, sess->session->cm_data->rp_session);
                }
            }
            if (drop_session) {
                /* drop the session in Session Manager */
                sm_session_drop(cm_ctx->sm_ctx, sess->session);
            } else {
                /* just remove the session from the connection's session list */
                conn->session_list = conn->session_list->next;
                free(sess);
            }
        }
    }

    if (CM_AF_UNIX_SERVER == conn->type && NULL != conn->dst_address) {
        /* this was a subscriber connection, remove the subscriptions for that destination */
        SR_LOG_DBG("Subscription server at '%s' has disconnected.", conn->dst_address);
        /* unsubscribe after timeout to prevent configuration flaps in running ds */
        cm_subscr_unsubscribe_destination(cm_ctx, conn->dst_address, CM_SUBSCRIBER_DISCONNECT_TIMEOUT);
    }

    /* cleanup connection, pointers to the connection from outstanding sessions will be set to NULL */
    sm_connection_stop(cm_ctx->sm_ctx, conn);

    return SR_ERR_OK;
}

/**
 * @brief Expand the size of the buffer of given connection.
 */
static int
cm_conn_buffer_expand(const sm_connection_t *conn, cm_buffer_t *buff, size_t requested_space)
{
    uint8_t *tmp = NULL;

    CHECK_NULL_ARG3(conn, conn->cm_data, buff);

    if ((buff->size - buff->pos) < requested_space) {
        if (requested_space < CM_BUFF_ALLOC_CHUNK) {
            requested_space = CM_BUFF_ALLOC_CHUNK;
        }
        tmp = realloc(buff->data, buff->size + requested_space);
        if (NULL != tmp) {
            buff->data = tmp;
            buff->size += requested_space;
            SR_LOG_DBG("%s buffer for fd=%d expanded to %zu bytes.",
                    (&conn->cm_data->in_buff == buff ? "Input" : "Output"), conn->fd, buff->size);
        } else {
            SR_LOG_ERR("Cannot expand %s buffer for fd=%d - not enough memory.",
                    (&conn->cm_data->in_buff == buff ? "input" : "output"), conn->fd);
            return SR_ERR_NOMEM;
        }
    }

    return SR_ERR_OK;
}

/**
 * @brief Flush contents of the output buffer of the given connection.
 */
static int
cm_conn_out_buff_flush(cm_ctx_t *cm_ctx, sm_connection_t *connection)
{
    cm_buffer_t *buff = NULL;
    int written = 0;
    size_t buff_size = 0, buff_pos = 0;
    int rc = SR_ERR_OK;

    CHECK_NULL_ARG3(cm_ctx, connection, connection->cm_data);

    buff = &connection->cm_data->out_buff;
    buff_size = buff->pos;
    buff_pos = connection->cm_data->out_buff.start;

    SR_LOG_DBG("Sending %zu bytes of data.", (buff_size - buff_pos));

    do {
        /* try to send all data */
        written = send(connection->fd, (buff->data + buff_pos), (buff_size - buff_pos), 0);
        if (written > 0) {
            SR_LOG_DBG("%d bytes of data sent.", written);
            buff_pos += written;
        } else {
            if ((EWOULDBLOCK == errno) || (EAGAIN == errno)) {
                /* no more data can be sent now */
                SR_LOG_DBG("fd %d would block", connection->fd);
                /* mark the position where the unsent data start */
                connection->cm_data->out_buff.start = buff_pos;
                /* monitor fd for writable event */
                ev_io_start(cm_ctx->event_loop, &connection->cm_data->write_watcher);
                break;
            } else {
                /* error by writing - close the connection due to an error */
                SR_LOG_ERR("Error by writing data to fd %d: %s.", connection->fd, sr_strerror_safe(errno));
                connection->close_requested = true;
                break;
            }
        }
    } while ((buff_pos < buff_size) && (written > 0));

    if (buff_size == buff_pos) {
        /* no more data left in the buffer */
        buff->pos = 0;
        connection->cm_data->out_buff.start = 0;
    }

    return rc;
}

/**
 * @brief Sends a message to the recipient identified by session context.
 */
static int
cm_msg_send_connection(cm_ctx_t *cm_ctx, sm_connection_t *connection, Sr__Msg *msg)
{
    cm_buffer_t *buff = NULL;
    size_t msg_size = 0;
    int rc = SR_ERR_OK;

    CHECK_NULL_ARG4(cm_ctx, connection, connection->cm_data, msg);

    buff = &connection->cm_data->out_buff;

    /* find out required message size */
    msg_size = sr__msg__get_packed_size(msg);
    if ((msg_size <= 0) || (msg_size > SR_MAX_MSG_SIZE)) {
        SR_LOG_ERR("Unable to send the message of size %zuB.", msg_size);
        return SR_ERR_INTERNAL;
    }

    /* expand the buffer if needed */
    rc = cm_conn_buffer_expand(connection, buff, SR_MSG_PREAM_SIZE + msg_size);

    if (SR_ERR_OK == rc) {
        /* write the pramble */
        sr_uint32_to_buff(msg_size, (buff->data + buff->pos));
        buff->pos += SR_MSG_PREAM_SIZE;

        /* write the message */
        sr__msg__pack(msg, (buff->data + buff->pos));
        buff->pos += msg_size;

        /* flush the buffer */
        rc = cm_conn_out_buff_flush(cm_ctx, connection);
        if ((connection->close_requested) || (SR_ERR_OK != rc)) {
            cm_conn_close(cm_ctx, connection);
        }
    }

    return rc;
}

/**
 * @brief Starts a session in Session manager and Request Processor.
 */
static int
cm_session_start_internal(cm_ctx_t *cm_ctx, sm_connection_t *conn, const char *effective_user,
        sr_datastore_t datastore, uint32_t session_options, uint32_t commit_id, sm_session_t **session_p)
{
    sm_session_t *session = NULL;
    int rc = SR_ERR_OK;

    CHECK_NULL_ARG3(cm_ctx, conn, session_p);

    SR_LOG_DBG("Starting a new session, options=%"PRIu32".", session_options);

    /* create the session in SM */
    rc = sm_session_create(cm_ctx->sm_ctx, conn, effective_user, &session);
    if ((SR_ERR_OK != rc) || (NULL == session)) {
        SR_LOG_ERR("Unable to create the session in Session Manager (conn=%p).", (void*)conn);
        return rc;
    }

    /* prepare CM session data */
    session->cm_data = calloc(1, sizeof(*(session->cm_data)));
    if (NULL == session->cm_data) {
        SR_LOG_ERR_MSG("Cannot allocate CM session data.");
        rc = SR_ERR_NOMEM;
    }

    /* initialize session request queue */
    if (SR_ERR_OK == rc) {
        rc = sr_cbuff_init(CM_INIT_SESS_REQ_QUEUE_SIZE, sizeof(Sr__Msg*), &session->cm_data->rp_request_queue);
        if (SR_ERR_OK != rc) {
            SR_LOG_ERR("Cannot initialize session request queue (session id=%"PRIu32").", session->id);
            rc = SR_ERR_NOMEM;
        }
    }

    /* start session in Request Processor */
    if (SR_ERR_OK == rc) {
        rc = rp_session_start(cm_ctx->rp_ctx,  session->id, &session->credentials,  datastore,
                session_options, commit_id, &session->cm_data->rp_session);
        if (SR_ERR_OK != rc) {
            SR_LOG_ERR("Cannot start Request Processor session (conn=%p).", (void*)conn);
        }
    }

    if (SR_ERR_OK != rc) {
        sm_session_drop(cm_ctx->sm_ctx, session);
    } else {
        *session_p = session;
    }

    return rc;
}

/**
 * @brief Processes a session start request.
 */
static int
cm_session_start_req_process(cm_ctx_t *cm_ctx, sm_connection_t *conn, Sr__Msg *msg_in)
{
    sm_session_t *session = NULL;
    Sr__Msg *msg = NULL;
    int rc = SR_ERR_OK;

    CHECK_NULL_ARG5(cm_ctx, conn, msg_in, msg_in->request, msg_in->request->session_start_req);

    SR_LOG_DBG("Processing session_start request (conn=%p).", (void*)conn);

    /* prepare the response */
    rc = sr_gpb_resp_alloc(SR__OPERATION__SESSION_START, 0, &msg);
    if (SR_ERR_OK != rc) {
        SR_LOG_ERR("Cannot allocate the response for session_start request (conn=%p).", (void*)conn);
        return SR_ERR_NOMEM;
    }

    /* start the session */
    rc = cm_session_start_internal(cm_ctx, conn, msg_in->request->session_start_req->user_name,
            sr_datastore_gpb_to_sr(msg_in->request->session_start_req->datastore),
            msg_in->request->session_start_req->options,
            (msg_in->request->session_start_req->has_commit_id ? msg_in->request->session_start_req->commit_id : 0),
            &session);

    if (SR_ERR_OK == rc) {
        /* set the id to response */
        msg->session_id = session->id;
        msg->response->session_start_resp->session_id = session->id;
    } else {
        /* set the error code to response */
        msg->response->result = rc;
    }

    /* send the response */
    rc = cm_msg_send_connection(cm_ctx, session->connection, msg);
    if (SR_ERR_OK != rc) {
        SR_LOG_ERR("Unable to send session_start response (conn=%p).", (void*)conn);
    }

    /* release the message */
    sr__msg__free_unpacked(msg, NULL);

    return rc;
}

/**
 * @brief Processes a session stop request.
 */
static int
cm_session_stop_req_process(cm_ctx_t *cm_ctx, sm_session_t *session, Sr__Msg *msg_in)
{
    Sr__Msg *msg_out = NULL;
    int rc = SR_ERR_OK;
    bool drop_session = false;

    CHECK_NULL_ARG5(cm_ctx, session, msg_in, msg_in->request, msg_in->request->session_stop_req);

    SR_LOG_DBG("Processing session_stop request (session id=%"PRIu32").", session->id);

    /* prepare the response */
    rc = sr_gpb_resp_alloc(SR__OPERATION__SESSION_STOP, msg_in->session_id, &msg_out);
    if (SR_ERR_OK != rc) {
        SR_LOG_ERR("Cannot allocate the response for session_stop request (session id=%"PRIu32").", session->id);
        return SR_ERR_NOMEM;
    }

    if (SR_ERR_OK == rc) {
        /* validate provided session id */
        if (session->id != msg_in->request->session_stop_req->session_id) {
            SR_LOG_ERR("Stopping of other sessions is not allowed (sess id=%"PRIu32", requested id=%"PRIu32").",
                    session->id, msg_in->request->session_stop_req->session_id);
            sr_gpb_fill_error("Stopping of other sessions is not allowed", NULL, &msg_out->response->error);
            rc = SR_ERR_UNSUPPORTED;
        }
    }

    /* drop the session by defualt */
    drop_session = true;

    /* stop session in Request Processor */
    if ((SR_ERR_OK == rc) && (NULL != session->cm_data)) {
        if (session->cm_data->rp_req_cnt > 0) {
            /* there are some outstanding requests in RP, drop the session after the last response from RP comes */
            session->cm_data->stop_requested = true;
            drop_session = false;
        } else {
            /* stop the session in Request Processor immediately */
            rc = rp_session_stop(cm_ctx->rp_ctx, session->cm_data->rp_session);
        }
    }

    if (SR_ERR_OK == rc) {
        /* set the id to response */
        msg_out->response->session_stop_resp->session_id = session->id;
    } else {
        /* set the error code to response, do not drop the session */
        msg_out->response->result = rc;
        drop_session = false;
    }

    /* send the response */
    rc = cm_msg_send_connection(cm_ctx, session->connection, msg_out);
    if (SR_ERR_OK != rc) {
        SR_LOG_WRN("Unable to send session_stop response via session id=%"PRIu32".", session->id);
    }

    /* release the message */
    sr__msg__free_unpacked(msg_out, NULL);

    /* drop session in SM - must be called AFTER sending */
    if (drop_session && (SR_ERR_OK == rc)) {
        rc = sm_session_drop(cm_ctx->sm_ctx, session);
        if (SR_ERR_OK != rc) {
            SR_LOG_ERR("Unable to drop the session in Session Manager (session id=%"PRIu32").", session->id);
        }
    }

    return rc;
}

/**
 * @brief Processes a request from client.
 */
static int
cm_req_process(cm_ctx_t *cm_ctx, sm_connection_t *conn, sm_session_t *session, Sr__Msg *msg)
{
    int rc = SR_ERR_OK;

    CHECK_NULL_ARG4(cm_ctx, conn, msg, msg->request);
    /* session can be NULL by session_start */
    if ((SR__OPERATION__SESSION_START != msg->request->operation) &&
            ((NULL == session || NULL == session->cm_data))) {
        return SR_ERR_INVAL_ARG;
    }

    rc = sr_gpb_msg_validate(msg, SR__MSG__MSG_TYPE__REQUEST, msg->request->operation);
    if (SR_ERR_OK != rc) {
        SR_LOG_ERR("Invalid request received (conn=%p).", (void*)conn);
        rc = SR_ERR_INVAL_ARG;
        goto cleanup;
    }

    if (CM_AF_UNIX_CLIENT != conn->type) {
        SR_LOG_ERR("Request received from non-client connection (conn=%p).", (void*)conn);
        rc = SR_ERR_INVAL_ARG;
        goto cleanup;
    }

    switch (msg->request->operation) {
        case SR__OPERATION__SESSION_START:
            rc = cm_session_start_req_process(cm_ctx, conn, msg);
            sr__msg__free_unpacked(msg, NULL);
            break;
        case SR__OPERATION__SESSION_STOP:
            rc = cm_session_stop_req_process(cm_ctx, session, msg);
            sr__msg__free_unpacked(msg, NULL);
            break;
        default:
            if (session->cm_data->rp_req_cnt > 0) {
                /* there are some outstanding requests in RP, put the message into queue */
                SR_LOG_DBG("There are %u outstanding requests for this session, request will be processed later.", session->cm_data->rp_req_cnt);
                rc = sr_cbuff_enqueue(session->cm_data->rp_request_queue, &msg);
                if (SR_ERR_OK != rc) {
                    goto cleanup;
                }
            } else {
                /* no outstanding requests in RP, we can forward the message to request Processor */
                session->cm_data->rp_req_cnt += 1;
                rc = rp_msg_process(cm_ctx->rp_ctx, session->cm_data->rp_session, msg);
                if (SR_ERR_OK != rc) {
                    session->cm_data->rp_req_cnt -= 1;
                    /* do not cleanup the message (already done in RP) */
                }
            }
            break;
    }

    return rc;

cleanup:
    sr__msg__free_unpacked(msg, NULL);
    return rc;
}

/**
 * @brief Processes a response from client.
 */
static int
cm_resp_process(cm_ctx_t *cm_ctx, sm_connection_t *conn, sm_session_t *session, Sr__Msg *msg)
{
    int rc = SR_ERR_OK;

    CHECK_NULL_ARG4(cm_ctx, conn, msg, msg->response);
    CHECK_NULL_ARG2(session, session->cm_data);

    rc = sr_gpb_msg_validate(msg, SR__MSG__MSG_TYPE__RESPONSE, msg->response->operation);
    if (SR_ERR_OK != rc) {
        SR_LOG_ERR("Invalid response received (conn=%p).", (void*)conn);
        rc = SR_ERR_INVAL_ARG;
        goto cleanup;
    }

    if (CM_AF_UNIX_SERVER != conn->type) {
        SR_LOG_ERR("Response received from non-server connection (conn=%p).", (void*)conn);
        rc = SR_ERR_INVAL_ARG;
        goto cleanup;
    }

    if (session->cm_data->rp_resp_expected > 0) {
        /* the response is expected, forward it to Request Processor */
        rc = rp_msg_process(cm_ctx->rp_ctx, session->cm_data->rp_session, msg);
        session->cm_data->rp_resp_expected -= 1;
    } else {
        /* the response is unexpected */
        SR_LOG_ERR("Unexpected response received to session id=%"PRIu32".", session->id);
        rc = SR_ERR_INVAL_ARG;
        goto cleanup;
    }

    return rc;

cleanup:
    sr__msg__free_unpacked(msg, NULL);
    return rc;
}

/**
 * @brief Processes a notification ACK message from client.
 */
static int
cm_notif_ack_process(cm_ctx_t *cm_ctx, sm_connection_t *conn, Sr__Msg *msg)
{
    int rc = SR_ERR_OK;

    CHECK_NULL_ARG5(cm_ctx, conn, msg, msg->notification_ack, msg->notification_ack->notif);

    if (CM_AF_UNIX_SERVER != conn->type) {
        SR_LOG_ERR("Notification ACK received from non-server connection (conn=%p).", (void*)conn);
        rc = SR_ERR_INVAL_ARG;
        goto cleanup;
    }

    /* forward the message to Request Processor */
    rc = rp_msg_process(cm_ctx->rp_ctx, NULL, msg);

    return rc;

cleanup:
    sr__msg__free_unpacked(msg, NULL);
    return rc;
}

/**
 * @brief Processes a message received on connection.
 */
static int
cm_conn_msg_process(cm_ctx_t *cm_ctx, sm_connection_t *conn, uint8_t *msg_data, size_t msg_size)
{
    Sr__Msg *msg = NULL;
    sm_session_t *session = NULL;
    int rc = SR_ERR_OK;

    CHECK_NULL_ARG3(cm_ctx, conn, msg_data);

    /* unpack the message */
    msg = sr__msg__unpack(NULL, msg_size, msg_data);
    if (NULL == msg) {
        SR_LOG_ERR("Unable to unpack the message (conn=%p).", (void*)conn);
        return SR_ERR_INTERNAL;
    }

    /* NULL check according to message type */
    if (((SR__MSG__MSG_TYPE__REQUEST == msg->type) && (NULL == msg->request)) ||
            ((SR__MSG__MSG_TYPE__RESPONSE == msg->type) && (NULL == msg->response))) {
        SR_LOG_ERR("Message with NULL payload received (conn=%p).", (void*)conn);
        rc = SR_ERR_INVAL_ARG;
        goto cleanup;
    }

    /* find matching session (except for some exceptions) */
    if (SR__MSG__MSG_TYPE__NOTIFICATION_ACK != msg->type &&
            ((SR__MSG__MSG_TYPE__REQUEST != msg->type) || (SR__OPERATION__SESSION_START != msg->request->operation))) {
        rc = sm_session_find_id(cm_ctx->sm_ctx, msg->session_id, &session);
        if (SR_ERR_OK != rc) {
            SR_LOG_ERR("Unable to find session context for session id=%"PRIu32" (conn=%p).",
                    msg->session_id, (void*)conn);
            rc = SR_ERR_INVAL_ARG;
            goto cleanup;
        }
        if (CM_AF_UNIX_SERVER != conn->type && conn != session->connection) {
            SR_LOG_ERR("Session mismatched with connection (session id=%"PRIu32", conn=%p).",
                    msg->session_id, (void*)conn);
            rc = SR_ERR_INVAL_ARG;
            goto cleanup;
        }
    }

    switch (msg->type) {
        case SR__MSG__MSG_TYPE__REQUEST:
            rc = cm_req_process(cm_ctx, conn, session, msg);
            break;
        case SR__MSG__MSG_TYPE__RESPONSE:
            rc = cm_resp_process(cm_ctx, conn, session, msg);
            break;
        case SR__MSG__MSG_TYPE__NOTIFICATION_ACK:
            rc = cm_notif_ack_process(cm_ctx, conn, msg);
            break;
        default:
            SR_LOG_ERR("Unexpected message type received (session id=%"PRIu32").", session->id);
            rc = SR_ERR_INVAL_ARG;
            goto cleanup;
    }

    return rc;

cleanup:
    sr__msg__free_unpacked(msg, NULL);
    return rc;
}

/**
 * @brief Processes the content of input buffer of a connection.
 */
static int
cm_conn_in_buff_process(cm_ctx_t *cm_ctx, sm_connection_t *conn)
{
    cm_buffer_t *buff = NULL;
    size_t buff_pos = 0, buff_size = 0;
    size_t msg_size = 0;
    int rc = SR_ERR_OK;

    CHECK_NULL_ARG3(cm_ctx, conn, conn->cm_data);

    buff = &conn->cm_data->in_buff;
    buff_size = buff->pos;
    buff_pos = 0;

    if (buff_size <= SR_MSG_PREAM_SIZE) {
        return SR_ERR_OK; /* nothing to process so far */
    }

    while ((buff_size - buff_pos) > SR_MSG_PREAM_SIZE) {
        msg_size = sr_buff_to_uint32(buff->data + buff_pos);
        if ((msg_size <= 0) || (msg_size > SR_MAX_MSG_SIZE)) {
            /* invalid message size */
            SR_LOG_ERR("Invalid message size in the message preamble (%zu).", msg_size);
            return SR_ERR_MALFORMED_MSG;
        } else if ((buff_size - buff_pos) >= msg_size) {
            /* the message is completely retrieved, parse it */
            SR_LOG_DBG("New message of size %zu bytes received.", msg_size);
            rc = cm_conn_msg_process(cm_ctx, conn,
                    (buff->data + buff_pos + SR_MSG_PREAM_SIZE), msg_size);
            buff_pos += SR_MSG_PREAM_SIZE + msg_size;
            if (SR_ERR_OK != rc) {
                SR_LOG_ERR_MSG("Error by processing of the message.");
                return rc;
            }
        } else {
            /* the message is not completely retrieved, end processing */
            SR_LOG_DBG("Partial message of size %zu, received %zu.", msg_size,
                    (buff_size - SR_MSG_PREAM_SIZE - buff_pos));
            break;
        }
    }

    if ((0 != buff_pos) && (buff_size - buff_pos) > 0) {
        /* move unprocessed data to the front of the buffer */
        memmove(buff->data, (buff->data + buff_pos), (buff_size - buff_pos));
        buff->pos = buff_size - buff_pos;
    } else {
        /* no more unprocessed data left in the buffer */
        buff->pos = 0;
    }

    return rc;
}

/**
 * @brief Callback called by the event loop watcher when the file descriptor of
 * a connection is readable (some data has arrived).
 */
static void
cm_conn_read_cb(struct ev_loop *loop, ev_io *w, int revents)
{
    sm_connection_t *conn = NULL;
    cm_ctx_t *cm_ctx = NULL;
    cm_buffer_t *buff = NULL;
    int bytes = 0;
    int rc = SR_ERR_OK;

    CHECK_NULL_ARG_VOID2(w, w->data);
    conn = (sm_connection_t*)w->data;

    CHECK_NULL_ARG_VOID3(conn, conn->cm_data, conn->cm_data->cm_ctx);
    cm_ctx = conn->cm_data->cm_ctx;
    buff = &conn->cm_data->in_buff;

    SR_LOG_DBG("fd %d readable", conn->fd);

    do {
        /* expand input buffer if needed */
        rc = cm_conn_buffer_expand(conn, buff, CM_IN_BUFF_MIN_SPACE);
        if (SR_ERR_OK != rc) {
            conn->close_requested = true;
            break;
        }
        /* receive data */
        bytes = recv(conn->fd, (buff->data + buff->pos), (buff->size - buff->pos), 0);
        if (bytes > 0) {
            /* Received "bytes" bytes of data */
            SR_LOG_DBG("%d bytes of data received on fd %d", bytes, conn->fd);
            buff->pos += bytes;
        } else if (0 == bytes) {
            /* connection closed by the other side */
            SR_LOG_DBG("Peer on fd %d disconnected.", conn->fd);
            conn->close_requested = true;
            break;
        } else {
            if ((EWOULDBLOCK == errno) || (EAGAIN == errno)) {
                /* no more data to be read */
                SR_LOG_DBG("fd %d would block", conn->fd);
                break;
            } else {
                /* error by reading - close the connection due to an error */
                SR_LOG_ERR("Error by reading data on fd %d: %s.", conn->fd, sr_strerror_safe(errno));
                conn->close_requested = true;
                break;
            }
        }
    } while (bytes > 0); /* recv returns -1 when there is no more data to be read */

    /* process the content of input buffer */
    if (SR_ERR_OK == rc) {
        rc = cm_conn_in_buff_process(cm_ctx, conn);
        if (SR_ERR_OK != rc) {
            SR_LOG_WRN("Error by processing of the input buffer of fd=%d, closing the connection.", conn->fd);
            conn->close_requested = true;
            rc = SR_ERR_OK; /* connection will be closed, we can continue */
        }
    }

    /* close the connection if requested */
    if ((conn->close_requested) || (SR_ERR_OK != rc)) {
        cm_conn_close(cm_ctx, conn);
    }
}

/**
 * @brief Callback called by the event loop watcher when the file descriptor of
 * a connection is writable (without blocking).
 */
static void
cm_conn_write_cb(struct ev_loop *loop, ev_io *w, int revents)
{
    sm_connection_t *conn = NULL;
    cm_ctx_t *cm_ctx = NULL;
    int rc = SR_ERR_OK;

    CHECK_NULL_ARG_VOID2(w, w->data);
    conn = (sm_connection_t*)w->data;

    CHECK_NULL_ARG_VOID3(conn, conn->cm_data, conn->cm_data->cm_ctx);
    cm_ctx = conn->cm_data->cm_ctx;

    SR_LOG_DBG("fd %d writeable", conn->fd);

    ev_io_stop(cm_ctx->event_loop, &conn->cm_data->write_watcher);

    /* flush the output buffer */
    rc = cm_conn_out_buff_flush(cm_ctx, conn);

    /* close the connection if requested */
    if ((conn->close_requested) || (SR_ERR_OK != rc)) {
        cm_conn_close(cm_ctx, conn);
    }
}

/**
 * @brief Initializes read and write watchers for the file descriptor of provided connection.
 */
static int
cm_conn_watcher_init(cm_ctx_t *cm_ctx, sm_connection_t *conn)
{
    CHECK_NULL_ARG2(cm_ctx, conn);

    conn->cm_data = calloc(1, sizeof(*(conn->cm_data)));
    if (NULL == conn->cm_data) {
        SR_LOG_ERR_MSG("Cannot allocate CM connection data context.");
        return SR_ERR_NOMEM;
    }

    conn->cm_data->cm_ctx = cm_ctx;

    ev_io_init(&conn->cm_data->read_watcher, cm_conn_read_cb, conn->fd, EV_READ);
    conn->cm_data->read_watcher.data = (void*)conn;
    ev_io_start(cm_ctx->event_loop, &conn->cm_data->read_watcher);

    ev_io_init(&conn->cm_data->write_watcher, cm_conn_write_cb, conn->fd, EV_WRITE);
    conn->cm_data->write_watcher.data = (void*)conn;
    /* do not start write watcher - will be started when needed */

    return SR_ERR_OK;
}

/**
 * @brief Callback called by the event loop watcher when a new connection is detected
 * on the server socket. Accepts new connections to the server and starts
 * monitoring the new client file descriptors.
 */
static void
cm_server_watcher_cb(struct ev_loop *loop, ev_io *w, int revents)
{
    cm_ctx_t *cm_ctx = NULL;
    sm_connection_t *connection = NULL;
    int clnt_fd = -1;
    int rc = SR_ERR_OK;

    CHECK_NULL_ARG_VOID2(w, w->data);
    cm_ctx = (cm_ctx_t*)w->data;

    do {
        clnt_fd = accept(cm_ctx->listen_socket_fd, NULL, NULL);
        if (-1 != clnt_fd) {
            /* accepted the new connection */
            SR_LOG_DBG("New client connection on fd %d", clnt_fd);
            /* set to nonblocking mode */
            rc = sr_fd_set_nonblock(clnt_fd);
            if (SR_ERR_OK != rc) {
                SR_LOG_ERR("Cannot set fd=%d to nonblocking mode.", clnt_fd);
                close(clnt_fd);
                continue;
            }
            /* start connection in session manager */
            rc = sm_connection_start(cm_ctx->sm_ctx, CM_AF_UNIX_CLIENT, clnt_fd, &connection);
            if (SR_ERR_OK != rc) {
                SR_LOG_ERR("Cannot start connection in Session manager (fd=%d).", clnt_fd);
                close(clnt_fd);
                continue;
            }
            /* check uid in case of local (library) mode */
            if (CM_MODE_LOCAL == cm_ctx->mode) {
                if (connection->uid != geteuid()) {
                    SR_LOG_ERR("Peer's uid=%d does not match with local uid=%d "
                            "(required by local mode).", connection->uid, geteuid());
                    sm_connection_stop(cm_ctx->sm_ctx, connection);
                    close(clnt_fd);
                    continue;
                }
            }
            /* start watching this fd */
            rc = cm_conn_watcher_init(cm_ctx, connection);
            if (SR_ERR_OK != rc) {
                SR_LOG_ERR("Cannot initialize watcher for fd=%d.", clnt_fd);
                close(clnt_fd);
                continue;
            }
        } else {
            if ((EWOULDBLOCK == errno) || (EAGAIN == errno)) {
                /* no more connections to accept */
                break;
            } else {
                /* error by accept - only log the error and skip it */
                SR_LOG_ERR("Unexpected error by accepting new connection: %s", sr_strerror_safe(errno));
                continue;
            }
        }
    } while (-1 != clnt_fd); /* accept returns -1 when there are no more connections to accept */
}

/**
 * @brief Creates a new connection to the subscriber destination address.
 */
static int
cm_subscr_conn_create(cm_ctx_t *cm_ctx, const char *socket_path, sm_connection_t **connection_p)
{
    int fd = -1;
    struct sockaddr_un addr = { 0, };
    sm_connection_t *connection = NULL;
    int rc = SR_ERR_OK;

    /* prepare a socket */
    fd = socket(AF_UNIX, SOCK_STREAM, 0);
    if (-1 == fd) {
        SR_LOG_ERR("Unable to create a new socket: %s", sr_strerror_safe(errno));
        return SR_ERR_INTERNAL;
    }

    /* set socket to nonblocking mode */
    rc = sr_fd_set_nonblock(fd);
    if (SR_ERR_OK != rc) {
        SR_LOG_ERR_MSG("Cannot set socket to nonblocking mode.");
        rc = SR_ERR_INTERNAL;
        goto cleanup;
    }

    /* start a new connection in session manager */
    rc = sm_connection_start(cm_ctx->sm_ctx, CM_AF_UNIX_SERVER, fd, &connection);
    if (SR_ERR_OK != rc) {
        SR_LOG_ERR("Cannot start connection in Session manager (fd=%d).", fd);
        rc = SR_ERR_INTERNAL;
        goto cleanup;
    }

    /* assign socket path as destination address */
    rc = sm_connection_assign_dst(cm_ctx->sm_ctx, connection, socket_path);
    if (SR_ERR_OK != rc) {
        SR_LOG_ERR("Cannot assign socket path to the connection (fd=%d).", fd);
        rc = SR_ERR_INTERNAL;
        goto cleanup;
    }

    /* initialize connection watchers */
    rc = cm_conn_watcher_init(cm_ctx, connection);
    if (SR_ERR_OK != rc) {
        SR_LOG_ERR("Cannot initialize watcher for fd=%d.", fd);
        rc = SR_ERR_INTERNAL;
        goto cleanup;
    }

    /* connect to server */
    addr.sun_family = AF_UNIX;
    strncpy(addr.sun_path, socket_path, sizeof(addr.sun_path)-1);

    rc = connect(fd, (struct sockaddr*)&addr, sizeof(addr));
    if (-1 == rc) {
        if (EINPROGRESS == errno) {
            // TODO: monitor socket for writing and send message later
            SR_LOG_ERR_MSG("The connection cannot be completed immediately, not yet supported by sysrepo.");
            rc = SR_ERR_DISCONNECT;
            goto cleanup;
        } else {
            SR_LOG_ERR("Unable to connect to subscriber socket=%s: %s", socket_path, sr_strerror_safe(errno));
            rc = SR_ERR_DISCONNECT;
            goto cleanup;
        }
    }

    /* set correct connection IDs - must be called after connect */
    rc = sr_get_peer_eid(fd, &connection->uid, &connection->gid);
    if (SR_ERR_OK != rc) {
        SR_LOG_ERR_MSG("Cannot retrieve uid and gid of the peer.");
        free(connection);
        return SR_ERR_INTERNAL;
    }

    *connection_p = connection;
    return SR_ERR_OK;

cleanup:
    if (NULL != connection) {
        cm_conn_close(cm_ctx, connection);
    } else if (-1 != fd) {
        close(fd);
    }
    return rc;
}

/**
 * @brief Processes an outgoing notification (notification to be sent to the client library).
 */
static int
cm_out_notif_process(cm_ctx_t *cm_ctx, Sr__Msg *msg)
{
    sm_connection_t *connection = NULL;
    int rc = SR_ERR_OK;

    CHECK_NULL_ARG3(cm_ctx, msg, msg->notification);

    SR_LOG_DBG("Sending a notification to '%s'.", msg->notification->destination_address);

    /* fill-in source address */
    msg->notification->source_address = strdup(cm_ctx->server_socket_path);
    CHECK_NULL_NOMEM_RETURN(msg->notification->source_address);
    msg->notification->source_pid = (uint32_t)getpid();

    /* get a connection to the notification destination */
    rc = sm_connection_find_dst(cm_ctx->sm_ctx, msg->notification->destination_address, &connection);
    if (SR_ERR_OK == rc) {
        /* a connection to the destination already exists - reuse */
        SR_LOG_DBG("Reusing existing connection on fd=%d for the notification destination '%s'",
                connection->fd, msg->notification->destination_address);
    } else {
        /* connection to that destination does not exist - connect */
        SR_LOG_DBG("Creating a new connection for the notification destination '%s'", msg->notification->destination_address);
        rc = cm_subscr_conn_create(cm_ctx, msg->notification->destination_address, &connection);
    }

    /* send the message */
    if (SR_ERR_OK == rc) {
        rc = cm_msg_send_connection(cm_ctx, connection, msg);
    }

    if (SR_ERR_OK != rc) {
        /* by error, remove subscriptions on this destination */
        cm_subscr_unsubscribe_destination(cm_ctx, msg->notification->destination_address, 0);
    }

    sr__msg__free_unpacked(msg, NULL);

    return rc;
}

/**
 * @brief Processes an outgoing data-provide request (to be sent to the client library).
 */
static int
cm_out_dp_request_process(cm_ctx_t *cm_ctx, Sr__Msg *msg)
{
    sm_session_t *session = NULL;
    sm_connection_t *connection = NULL;
    char *destination_address = NULL;
    int rc = SR_ERR_OK;

    CHECK_NULL_ARG4(cm_ctx, msg, msg->request, msg->request->data_provide_req);

    destination_address = msg->request->data_provide_req->subscriber_address;

    SR_LOG_DBG("Sending a data-provide request to '%s'.", destination_address);

    /* find the session */
    rc = sm_session_find_id(cm_ctx->sm_ctx, msg->session_id, &session);
    if (SR_ERR_OK != rc) {
        SR_LOG_ERR("Unable to find the session matching with id specified in the message "
                "(id=%"PRIu32").", msg->session_id);
        sr__msg__free_unpacked(msg, NULL);
        return SR_ERR_INTERNAL;
    }
    if ((NULL == session) || (NULL == session->cm_data)) {
        SR_LOG_ERR("invalid session context - NULL value detected (id=%"PRIu32").", msg->session_id);
        sr__msg__free_unpacked(msg, NULL);
        return SR_ERR_INTERNAL;
    }
    /* track that we expect a response for this session */
    session->cm_data->rp_resp_expected += 1;

    /* get a connection for the request destination */
    rc = sm_connection_find_dst(cm_ctx->sm_ctx, destination_address, &connection);
    if (SR_ERR_OK == rc) {
        /* a connection to the destination already exists - reuse */
        SR_LOG_DBG("Reusing existing connection on fd=%d for the data-provide request destination '%s'",
                connection->fd, destination_address);
    } else {
        /* connection to that destination does not exist - connect */
        SR_LOG_DBG("Creating a new connection for the data-provide request destination '%s'", destination_address);
        rc = cm_subscr_conn_create(cm_ctx, destination_address, &connection);
    }

    /* send the message */
    if (SR_ERR_OK == rc) {
        rc = cm_msg_send_connection(cm_ctx, connection, msg);
    }

    if (SR_ERR_OK != rc) {
        /* by error, remove subscriptions on this destination */
        cm_subscr_unsubscribe_destination(cm_ctx, msg->request->data_provide_req->subscriber_address, 0);
    }

    sr__msg__free_unpacked(msg, NULL);

    return rc;
}

/**
 * @brief Processes an outgoing RPC (RPC to be sent to the client library).
 */
static int
cm_out_rpc_process(cm_ctx_t *cm_ctx, Sr__Msg *msg)
{
    sm_session_t *session = NULL;
    sm_connection_t *connection = NULL;
    char *destination_address = NULL;
    int rc = SR_ERR_OK;

    CHECK_NULL_ARG4(cm_ctx, msg, msg->request, msg->request->rpc_req);

    destination_address = msg->request->rpc_req->subscriber_address;

    SR_LOG_DBG("Sending a RPC request to '%s'.", destination_address);

    /* find the session */
    rc = sm_session_find_id(cm_ctx->sm_ctx, msg->session_id, &session);
    if (SR_ERR_OK != rc) {
        SR_LOG_ERR("Unable to find the session matching with id specified in the message "
                "(id=%"PRIu32").", msg->session_id);
        sr__msg__free_unpacked(msg, NULL);
        return SR_ERR_INTERNAL;
    }
    if ((NULL == session) || (NULL == session->cm_data)) {
        SR_LOG_ERR("invalid session context - NULL value detected (id=%"PRIu32").", msg->session_id);
        sr__msg__free_unpacked(msg, NULL);
        return SR_ERR_INTERNAL;
    }
    /* track that we expect a response for this session */
    session->cm_data->rp_resp_expected += 1;

    /* get a connection to the RPC destination */
    rc = sm_connection_find_dst(cm_ctx->sm_ctx, destination_address, &connection);
    if (SR_ERR_OK == rc) {
        /* a connection to the destination already exists - reuse */
        SR_LOG_DBG("Reusing existing connection on fd=%d for the RPC destination '%s'",
                connection->fd, destination_address);
    } else {
        /* connection to that destination does not exist - connect */
        SR_LOG_DBG("Creating a new connection for the RPC destination '%s'", destination_address);
        rc = cm_subscr_conn_create(cm_ctx, destination_address, &connection);
    }

    /* send the message */
    if (SR_ERR_OK == rc) {
        rc = cm_msg_send_connection(cm_ctx, connection, msg);
    }

    if (SR_ERR_OK != rc) {
        /* by error, remove subscriptions on this destination */
        cm_subscr_unsubscribe_destination(cm_ctx, destination_address, 0);
<<<<<<< HEAD
=======
    }

    sr__msg__free_unpacked(msg, NULL);

    return rc;
}

/**
 * @brief Processes an outgoing event notification (notification to be sent to the client library).
 */
static int
cm_out_event_notif_process(cm_ctx_t *cm_ctx, Sr__Msg *msg)
{
    sm_session_t *session = NULL;
    sm_connection_t *connection = NULL;
    char *destination_address = NULL;
    int rc = SR_ERR_OK;

    CHECK_NULL_ARG4(cm_ctx, msg, msg->request, msg->request->event_notif_req);

    destination_address = msg->request->event_notif_req->subscriber_address;

    SR_LOG_DBG("Sending an event notification to '%s'.", destination_address);

    /* find the session */
    rc = sm_session_find_id(cm_ctx->sm_ctx, msg->session_id, &session);
    if (SR_ERR_OK != rc) {
        SR_LOG_ERR("Unable to find the session matching with id specified in the message "
                "(id=%"PRIu32").", msg->session_id);
        sr__msg__free_unpacked(msg, NULL);
        return SR_ERR_INTERNAL;
    }
    if ((NULL == session) || (NULL == session->cm_data)) {
        SR_LOG_ERR("invalid session context - NULL value detected (id=%"PRIu32").", msg->session_id);
        sr__msg__free_unpacked(msg, NULL);
        return SR_ERR_INTERNAL;
    }

    /* get a connection to the notification destination */
    rc = sm_connection_find_dst(cm_ctx->sm_ctx, destination_address, &connection);
    if (SR_ERR_OK == rc) {
        /* a connection to the destination already exists - reuse */
        SR_LOG_DBG("Reusing existing connection on fd=%d for the event notification destination '%s'",
                connection->fd, destination_address);
    } else {
        /* connection to that destination does not exist - connect */
        SR_LOG_DBG("Creating a new connection for the event notification destination '%s'", destination_address);
        rc = cm_subscr_conn_create(cm_ctx, destination_address, &connection);
    }

    /* send the message */
    if (SR_ERR_OK == rc) {
        rc = cm_msg_send_connection(cm_ctx, connection, msg);
    }

    if (SR_ERR_OK != rc) {
        /* by error, remove subscriptions on this destination */
        cm_subscr_unsubscribe_destination(cm_ctx, destination_address, 0);
>>>>>>> 5ab91688
    }

    sr__msg__free_unpacked(msg, NULL);

    return rc;
}

/**
 * @brief Processes an outgoing event notification (notification to be sent to the client library).
 */
static int
cm_out_event_notif_process(cm_ctx_t *cm_ctx, Sr__Msg *msg)
{
    sm_session_t *session = NULL;
    sm_connection_t *connection = NULL;
    char *destination_address = NULL;
    int rc = SR_ERR_OK;

    CHECK_NULL_ARG4(cm_ctx, msg, msg->request, msg->request->event_notif_req);

    destination_address = msg->request->event_notif_req->subscriber_address;

    SR_LOG_DBG("Sending an event notification to '%s'.", destination_address);

    /* find the session */
    rc = sm_session_find_id(cm_ctx->sm_ctx, msg->session_id, &session);
    if (SR_ERR_OK != rc) {
        SR_LOG_ERR("Unable to find the session matching with id specified in the message "
                "(id=%"PRIu32").", msg->session_id);
        sr__msg__free_unpacked(msg, NULL);
        return SR_ERR_INTERNAL;
    }
    if ((NULL == session) || (NULL == session->cm_data)) {
        SR_LOG_ERR("invalid session context - NULL value detected (id=%"PRIu32").", msg->session_id);
        sr__msg__free_unpacked(msg, NULL);
        return SR_ERR_INTERNAL;
    }

    /* get a connection to the notification destination */
    rc = sm_connection_find_dst(cm_ctx->sm_ctx, destination_address, &connection);
    if (SR_ERR_OK == rc) {
        /* a connection to the destination already exists - reuse */
        SR_LOG_DBG("Reusing existing connection on fd=%d for the event notification destination '%s'",
                connection->fd, destination_address);
    } else {
        /* connection to that destination does not exist - connect */
        SR_LOG_DBG("Creating a new connection for the event notification destination '%s'", destination_address);
        rc = cm_subscr_conn_create(cm_ctx, destination_address, &connection);
    }

    /* send the message */
    if (SR_ERR_OK == rc) {
        rc = cm_msg_send_connection(cm_ctx, connection, msg);
    }

    if (SR_ERR_OK != rc) {
        /* by error, remove subscriptions on this destination */
        cm_subscr_unsubscribe_destination(cm_ctx, destination_address, 0);
    }

    sr__msg__free_unpacked(msg, NULL);

    return rc;
}
/**
 * @brief Processes an internal request received from Request Processor.
 */
static int
cm_internal_msg_process(cm_ctx_t *cm_ctx, Sr__Msg *msg)
{
    sm_session_t *session = NULL;
    int rc = SR_ERR_OK;

    CHECK_NULL_ARG3(cm_ctx, msg, msg->internal_request);

    if (SR__OPERATION__OPER_DATA_TIMEOUT == msg->internal_request->operation) {
        /* find the session */
        rc = sm_session_find_id(cm_ctx->sm_ctx, msg->session_id, &session);
        if (SR_ERR_OK != rc) {
            SR_LOG_ERR("Unable to find the session matching with id specified in the message "
                    "(id=%"PRIu32").", msg->session_id);
            sr__msg__free_unpacked(msg, NULL);
            return SR_ERR_INTERNAL;
        }
    }

    if (msg->internal_request->has_postpone_timeout) {
        /* schedule delivery of message with postpone timeout */
        rc = cm_delayed_msg_process(cm_ctx, (NULL != session ? session->cm_data : NULL),
                msg, msg->internal_request->postpone_timeout);
    } else {
        SR_LOG_WRN_MSG("Unsupported internal message received, ignoring.");
        rc = SR_ERR_UNSUPPORTED;
        sr__msg__free_unpacked(msg, NULL);
    }

    return rc;
}

/**
 * @brief Processes an outgoing message (message to be sent to the client library).
 */
static int
cm_out_msg_process(cm_ctx_t *cm_ctx, Sr__Msg *msg)
{
    sm_session_t *session = NULL;
    int rc = SR_ERR_OK;

    CHECK_NULL_ARG2(cm_ctx, msg);

    if (SR__MSG__MSG_TYPE__INTERNAL_REQUEST == msg->type) {
        /* handle as an internal request from RP */
        return cm_internal_msg_process(cm_ctx, msg);
    }

    /* find the session */
    rc = sm_session_find_id(cm_ctx->sm_ctx, msg->session_id, &session);
    if (SR_ERR_OK != rc) {
        SR_LOG_ERR("Unable to find the session matching with id specified in the message "
                "(id=%"PRIu32").", msg->session_id);
        sr__msg__free_unpacked(msg, NULL);
        return SR_ERR_INTERNAL;
    }

    if ((NULL == session) || (NULL == session->cm_data)) {
        SR_LOG_ERR("invalid session context - NULL value detected (id=%"PRIu32").", msg->session_id);
        sr__msg__free_unpacked(msg, NULL);
        return SR_ERR_INTERNAL;
    }

    /* update counters of session-related requests in RP */
    if (SR__MSG__MSG_TYPE__RESPONSE == msg->type) {
        if (session->cm_data->rp_req_cnt > 0) {
            session->cm_data->rp_req_cnt -= 1;
        }
    } else if (SR__MSG__MSG_TYPE__REQUEST == msg->type) {
        session->cm_data->rp_resp_expected += 1;
    }

    /* send the message */
    if (!session->cm_data->stop_requested) {
        /* only if session_stop has not been requested */
        rc = cm_msg_send_connection(cm_ctx, session->connection, msg);
        if (SR_ERR_OK != rc) {
            SR_LOG_ERR("Unable to send the message over session (id=%"PRIu32").", msg->session_id);
        }
    }

    /* release the message */
    sr__msg__free_unpacked(msg, NULL);

    /* if there are no more outstanding session-related requests in RP */
    if (0 == session->cm_data->rp_req_cnt) {
        if (session->cm_data->stop_requested) {
            /* session stop requested, stop it in RP and SM */
            rp_session_stop(cm_ctx->rp_ctx, session->cm_data->rp_session);
            sm_session_drop(cm_ctx->sm_ctx, session);
        } else {
            /* if there are some requests waiting for to be processed, process next one */
            if (sr_cbuff_dequeue(session->cm_data->rp_request_queue, &msg)) {
                session->cm_data->rp_req_cnt += 1;
                rc = rp_msg_process(cm_ctx->rp_ctx, session->cm_data->rp_session, msg);
                if (SR_ERR_OK != rc) {
                    session->cm_data->rp_req_cnt -= 1;
                }
            }
        }
    }

    return rc;
}

/**
 * @brief Callback called by the event loop watcher when a message is enqueued into message queue.
 */
static void
cm_msg_enqueue_cb(struct ev_loop *loop, ev_async *w, int revents)
{
    cm_ctx_t *cm_ctx = NULL;
    bool dequeued = false;

    CHECK_NULL_ARG_VOID2(w, w->data);
    cm_ctx = (cm_ctx_t*)w->data;

    SR_LOG_DBG_MSG("New message enqueued into CM message queue.");

    do {
        Sr__Msg *msg = NULL;

        pthread_mutex_lock(&cm_ctx->msg_queue_mutex);
        dequeued = sr_cbuff_dequeue(cm_ctx->msg_queue, &msg);
        pthread_mutex_unlock(&cm_ctx->msg_queue_mutex);

        if (dequeued) {
            if (SR__MSG__MSG_TYPE__NOTIFICATION == msg->type) {
                /* send the notification via subscriber connection */
                cm_out_notif_process(cm_ctx, msg);
            } else if ((SR__MSG__MSG_TYPE__REQUEST == msg->type) &&
                    (SR__OPERATION__DATA_PROVIDE == msg->request->operation)) {
                /* send the data-provide request via subscriber connection */
                cm_out_dp_request_process(cm_ctx, msg);
            } else if ((SR__MSG__MSG_TYPE__REQUEST == msg->type) &&
                   (SR__OPERATION__RPC == msg->request->operation)) {
               /* send the RPC request via subscriber connection */
               cm_out_rpc_process(cm_ctx, msg);
            } else if ((SR__MSG__MSG_TYPE__REQUEST == msg->type) &&
                   (SR__OPERATION__EVENT_NOTIF == msg->request->operation)) {
               /* send the event notification via subscriber connection */
               cm_out_event_notif_process(cm_ctx, msg);
           } else {
                /* process as a normal message */
                cm_out_msg_process(cm_ctx, msg);
            }
        }
    } while (dequeued);
}

/**
 * @brief Callback called by the event loop watcher when an async request to stop the loop is received.
 */
static void
cm_stop_cb(struct ev_loop *loop, ev_async *w, int revents)
{
    cm_ctx_t *cm_ctx = NULL;

    CHECK_NULL_ARG_VOID3(loop, w, w->data);
    cm_ctx = (cm_ctx_t*)w->data;

    SR_LOG_DBG_MSG("Event loop stop requested.");

    ev_break(cm_ctx->event_loop, EVBREAK_ALL);
}

/**
 * @brief Callback called by the event loop watcher when a signal is caught.
 */
static void
cm_signal_cb_internal(struct ev_loop *loop, struct ev_signal *w, int revents)
{
    cm_ctx_t *cm_ctx = NULL;

    CHECK_NULL_ARG_VOID3(loop, w, w->data);
    cm_ctx = (cm_ctx_t*)w->data;

    SR_LOG_DBG("Signal %d caught.", w->signum);

    for (size_t i = 0; i < CM_MAX_SIGNAL_WATCHERS; i++) {
        if (cm_ctx->signal_watchers[i].signum == w->signum) {
            /* call the callback */
            cm_ctx->signal_callbacks[i](cm_ctx, w->signum);
        }
    }
}

/**
 * @brief Event loop of Connection Manager. Monitors all connections for events
 * and calls proper callback handlers for each event. This function call blocks
 * until stop is requested via async stop request.
 */
static void
cm_event_loop(cm_ctx_t *cm_ctx)
{
    CHECK_NULL_ARG_VOID(cm_ctx);

    SR_LOG_DBG_MSG("Starting CM event loop.");

    ev_run(cm_ctx->event_loop, 0);

    SR_LOG_DBG_MSG("CM event loop finished.");
}

/**
 * @brief Starts the event loop in a new thread (applicable only for library mode).
 */
static void *
cm_event_loop_threaded(void *cm_ctx_p)
{
    if (NULL == cm_ctx_p) {
        return NULL;
    }

    cm_ctx_t *cm_ctx = (cm_ctx_t*)cm_ctx_p;

    cm_event_loop(cm_ctx);

    return NULL;
}

int
cm_init(const cm_connection_mode_t mode, const char *socket_path, cm_ctx_t **cm_ctx_p)
{
    cm_ctx_t *ctx = NULL;
    int rc = SR_ERR_OK;

    CHECK_NULL_ARG2(socket_path, cm_ctx_p);

    SR_LOG_DBG_MSG("Connection Manager init started.");

    ctx = calloc(1, sizeof(*ctx));
    if (NULL == ctx) {
        SR_LOG_ERR_MSG("Cannot allocate memory for Connection Manager.");
        rc = SR_ERR_NOMEM;
        goto cleanup;
    }
    ctx->mode = mode;

    /* initialize message queue */
    pthread_mutex_init(&ctx->msg_queue_mutex, NULL);
    rc = sr_cbuff_init(CM_INIT_MSG_QUEUE_SIZE, sizeof(Sr__Msg*), &ctx->msg_queue);
    if (SR_ERR_OK != rc){
        SR_LOG_ERR_MSG("CM message queue initialization failed.");
        goto cleanup;
    }

    /* initialize Session Manager */
    rc = sm_init(cm_session_data_cleanup, cm_connection_data_cleanup, &ctx->sm_ctx);
    if (SR_ERR_OK != rc) {
        SR_LOG_ERR_MSG("Cannot initialize Session Manager.");
        goto cleanup;
    }

    /* initialize unix-domain server */
    rc = cm_server_init(ctx, socket_path);
    if (SR_ERR_OK != rc) {
        SR_LOG_ERR_MSG("Cannot initialize server socket.");
        goto cleanup;
    }

    /* initialize event loop */
    /* According to our measurements, EPOLL backend is significantly slower for
     * fewer file descriptors, so we are disabling it for now. */
    ctx->event_loop = ev_loop_new((EVBACKEND_ALL ^ EVBACKEND_EPOLL) | EVFLAG_NOENV);

    /* initialize event watcher for unix-domain server socket */
    ev_io_init(&ctx->server_watcher, cm_server_watcher_cb, ctx->listen_socket_fd, EV_READ);
    ctx->server_watcher.data = (void*)ctx;
    ev_io_start(ctx->event_loop, &ctx->server_watcher);

    /* initialize event watcher for async stop requests */
    ev_async_init(&ctx->stop_watcher, cm_stop_cb);
    ctx->stop_watcher.data = (void*)ctx;
    ev_async_start(ctx->event_loop, &ctx->stop_watcher);

    /* initialize event watcher for message enqueue events */
    ev_async_init(&ctx->msg_queue_watcher, cm_msg_enqueue_cb);
    ctx->msg_queue_watcher.data = (void*)ctx;
    ev_async_start(ctx->event_loop, &ctx->msg_queue_watcher);

    /* initialize Request Processor */
    rc = rp_init(ctx, &ctx->rp_ctx);
    if (SR_ERR_OK != rc) {
        SR_LOG_ERR_MSG("Cannot initialize Request Processor.");
        goto cleanup;
    }

    SR_LOG_DBG_MSG("Connection Manager initialized successfully.");

    *cm_ctx_p = ctx;
    return SR_ERR_OK;

cleanup:
    cm_cleanup(ctx);
    return rc;
}

void
cm_cleanup(cm_ctx_t *cm_ctx)
{
    size_t i = 0;
    sm_session_t *session = NULL;
    Sr__Msg *msg = NULL;
    cm_delayed_request_ctx_t *req = NULL, *tmp = NULL;
    int rc = SR_ERR_OK;

    if (NULL != cm_ctx) {
        /* stop all sessions in RP */
        while (SR_ERR_OK == rc) {
            rc = sm_session_get_index(cm_ctx->sm_ctx, i++, &session);
            if ((NULL != session) && (NULL != session->cm_data)) {
                rp_session_stop(cm_ctx->rp_ctx, session->cm_data->rp_session);
                session = NULL;
            }
        }
        rp_cleanup(cm_ctx->rp_ctx);
        sm_cleanup(cm_ctx->sm_ctx);

        ev_loop_destroy(cm_ctx->event_loop);
        cm_server_cleanup(cm_ctx);

        while (sr_cbuff_dequeue(cm_ctx->msg_queue, &msg)) {
            sr__msg__free_unpacked(msg, NULL);
        }
        sr_cbuff_cleanup(cm_ctx->msg_queue);
        pthread_mutex_destroy(&cm_ctx->msg_queue_mutex);

        tmp = cm_ctx->delayed_requests;
        while (NULL != tmp) {
            req = tmp;
            tmp = tmp->next;
            sr__msg__free_unpacked(req->msg, NULL);
            free(req);
        }

        free(cm_ctx);
    }
    SR_LOG_INF_MSG("Connection Manager successfully destroyed.");
}

int
cm_start(cm_ctx_t *cm_ctx)
{
    int rc = SR_ERR_OK;

    CHECK_NULL_ARG(cm_ctx);

    if (CM_MODE_DAEMON == cm_ctx->mode) {
        /* run the event loop in this thread */
        cm_event_loop(cm_ctx);
    } else {
        /* run the event loop in a new thread */
        rc = pthread_create(&cm_ctx->event_loop_thread, NULL,
                cm_event_loop_threaded, cm_ctx);
        if (0 != rc) {
            SR_LOG_ERR("Error by creating a new thread: %s", sr_strerror_safe(errno));
            rc = SR_ERR_INTERNAL;
        }
    }

    return rc;
}

int
cm_stop(cm_ctx_t *cm_ctx)
{
    CHECK_NULL_ARG(cm_ctx);

    SR_LOG_INF_MSG("Connection Manager stop requested.");

    /* send async event to the event loop */
    ev_async_send(cm_ctx->event_loop, &cm_ctx->stop_watcher);

    if (CM_MODE_LOCAL == cm_ctx->mode) {
        /* block until cleanup is finished and the thread with event loop exits */
        pthread_join(cm_ctx->event_loop_thread, NULL);
    }

    return SR_ERR_OK;
}

int
cm_msg_send(cm_ctx_t *cm_ctx, Sr__Msg *msg)
{
    int rc = SR_ERR_OK;

    CHECK_NULL_ARG_NORET2(rc, cm_ctx, msg);

    if (SR_ERR_OK != rc) {
        if (NULL != msg) {
            sr__msg__free_unpacked(msg, NULL);
        }
        return rc;
    }

    pthread_mutex_lock(&cm_ctx->msg_queue_mutex);
    rc = sr_cbuff_enqueue(cm_ctx->msg_queue, &msg);
    pthread_mutex_unlock(&cm_ctx->msg_queue_mutex);

    if (SR_ERR_OK == rc) {
        /* send async event to the event loop */
        ev_async_send(cm_ctx->event_loop, &cm_ctx->msg_queue_watcher);
    } else {
        /* release the message by error */
        SR_LOG_ERR_MSG("Unable to send the message, skipping.");
        sr__msg__free_unpacked(msg, NULL);
    }

    return rc;
}

int
cm_watch_signal(cm_ctx_t *cm_ctx, int signum, cm_signal_cb callback)
{
    CHECK_NULL_ARG2(cm_ctx, callback);

    for (size_t i = 0; i < CM_MAX_SIGNAL_WATCHERS; i++) {
        if (NULL == cm_ctx->signal_callbacks[i]) {
            /* there is still some space for a new watcher - install it */
            cm_ctx->signal_callbacks[i] = callback;
            ev_signal_init(&cm_ctx->signal_watchers[i], cm_signal_cb_internal, signum);
            cm_ctx->signal_watchers[i].data = (void*)cm_ctx;
            ev_signal_start(cm_ctx->event_loop, &cm_ctx->signal_watchers[i]);
            return SR_ERR_OK;
        }
    }
    return SR_ERR_INTERNAL; /* no space for more watchers */
}

cm_connection_mode_t
cm_get_connection_mode(cm_ctx_t *cm_ctx)
{
    return cm_ctx->mode;
}
<|MERGE_RESOLUTION|>--- conflicted
+++ resolved
@@ -1430,8 +1430,6 @@
     if (SR_ERR_OK != rc) {
         /* by error, remove subscriptions on this destination */
         cm_subscr_unsubscribe_destination(cm_ctx, destination_address, 0);
-<<<<<<< HEAD
-=======
     }
 
     sr__msg__free_unpacked(msg, NULL);
@@ -1490,7 +1488,6 @@
     if (SR_ERR_OK != rc) {
         /* by error, remove subscriptions on this destination */
         cm_subscr_unsubscribe_destination(cm_ctx, destination_address, 0);
->>>>>>> 5ab91688
     }
 
     sr__msg__free_unpacked(msg, NULL);
@@ -1498,63 +1495,6 @@
     return rc;
 }
 
-/**
- * @brief Processes an outgoing event notification (notification to be sent to the client library).
- */
-static int
-cm_out_event_notif_process(cm_ctx_t *cm_ctx, Sr__Msg *msg)
-{
-    sm_session_t *session = NULL;
-    sm_connection_t *connection = NULL;
-    char *destination_address = NULL;
-    int rc = SR_ERR_OK;
-
-    CHECK_NULL_ARG4(cm_ctx, msg, msg->request, msg->request->event_notif_req);
-
-    destination_address = msg->request->event_notif_req->subscriber_address;
-
-    SR_LOG_DBG("Sending an event notification to '%s'.", destination_address);
-
-    /* find the session */
-    rc = sm_session_find_id(cm_ctx->sm_ctx, msg->session_id, &session);
-    if (SR_ERR_OK != rc) {
-        SR_LOG_ERR("Unable to find the session matching with id specified in the message "
-                "(id=%"PRIu32").", msg->session_id);
-        sr__msg__free_unpacked(msg, NULL);
-        return SR_ERR_INTERNAL;
-    }
-    if ((NULL == session) || (NULL == session->cm_data)) {
-        SR_LOG_ERR("invalid session context - NULL value detected (id=%"PRIu32").", msg->session_id);
-        sr__msg__free_unpacked(msg, NULL);
-        return SR_ERR_INTERNAL;
-    }
-
-    /* get a connection to the notification destination */
-    rc = sm_connection_find_dst(cm_ctx->sm_ctx, destination_address, &connection);
-    if (SR_ERR_OK == rc) {
-        /* a connection to the destination already exists - reuse */
-        SR_LOG_DBG("Reusing existing connection on fd=%d for the event notification destination '%s'",
-                connection->fd, destination_address);
-    } else {
-        /* connection to that destination does not exist - connect */
-        SR_LOG_DBG("Creating a new connection for the event notification destination '%s'", destination_address);
-        rc = cm_subscr_conn_create(cm_ctx, destination_address, &connection);
-    }
-
-    /* send the message */
-    if (SR_ERR_OK == rc) {
-        rc = cm_msg_send_connection(cm_ctx, connection, msg);
-    }
-
-    if (SR_ERR_OK != rc) {
-        /* by error, remove subscriptions on this destination */
-        cm_subscr_unsubscribe_destination(cm_ctx, destination_address, 0);
-    }
-
-    sr__msg__free_unpacked(msg, NULL);
-
-    return rc;
-}
 /**
  * @brief Processes an internal request received from Request Processor.
  */
